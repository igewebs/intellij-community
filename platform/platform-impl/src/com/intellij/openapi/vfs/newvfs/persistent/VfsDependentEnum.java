/*
 * Copyright 2000-2015 JetBrains s.r.o.
 *
 * Licensed under the Apache License, Version 2.0 (the "License");
 * you may not use this file except in compliance with the License.
 * You may obtain a copy of the License at
 *
 * http://www.apache.org/licenses/LICENSE-2.0
 *
 * Unless required by applicable law or agreed to in writing, software
 * distributed under the License is distributed on an "AS IS" BASIS,
 * WITHOUT WARRANTIES OR CONDITIONS OF ANY KIND, either express or implied.
 * See the License for the specific language governing permissions and
 * limitations under the License.
 */
package com.intellij.openapi.vfs.newvfs.persistent;

import com.intellij.openapi.util.io.FileUtil;
import com.intellij.util.containers.ConcurrentList;
import com.intellij.util.containers.ContainerUtil;
import com.intellij.util.io.DataExternalizer;
import com.intellij.util.io.DataInputOutputUtil;
import com.intellij.util.io.KeyDescriptor;
import gnu.trove.THashMap;
import org.jetbrains.annotations.NotNull;

import java.io.*;
import java.util.ArrayList;
import java.util.List;
import java.util.Map;
import java.util.concurrent.ConcurrentMap;

// Relatively small T <-> int mapping for elements that have int numbers stored in vfs, similar to PersistentEnumerator<T>,
// unlike later numbers assigned to T are consequent and retained in memory / expected to be small.
// Vfs invalidation will rebuild this mapping, also any exception with the mapping will cause rebuild of the vfs
// stored data is VfsTimeStamp Version T*
public class VfsDependentEnum<T> {
  private static final String DEPENDENT_PERSISTENT_LIST_START_PREFIX = "vfs_enum_";
  private final File myFile;
  private final DataExternalizer<T> myKeyDescriptor;
  private final int myVersion;

  // GuardedBy("myLock")
  private boolean myMarkedForInvalidation;

  private final ConcurrentList<T> myInstances = ContainerUtil.createConcurrentList();
  private final ConcurrentMap<T, Integer> myInstanceToId = ContainerUtil.newConcurrentMap();
  private final Object myLock = new Object();
  private boolean myTriedToLoadFile;

  public VfsDependentEnum(String fileName, KeyDescriptor<T> descriptor, int version, File basePath) {
    myFile = new File(basePath, DEPENDENT_PERSISTENT_LIST_START_PREFIX + fileName  + FSRecords.VFS_FILES_EXTENSION);
    myKeyDescriptor = descriptor;
    myVersion = version;
  }

  static File getBaseFile(FSRecords fsRecords) {
    return new File(fsRecords.basePath(), DEPENDENT_PERSISTENT_LIST_START_PREFIX);
  }

  public int getId(@NotNull T s) throws IOException {
    return getIdRaw(s, true);
  }

  int getIdRaw(@NotNull T s, boolean vfsRebuildOnException) throws IOException {
    Integer integer = myInstanceToId.get(s);
    if (integer != null) return integer;

    synchronized (myLock) {
      integer = myInstanceToId.get(s);
      if (integer != null) return integer;

      try {
        boolean loaded = loadFromFile();
        if (loaded) {
          integer = myInstanceToId.get(s);
          if (integer != null) return integer;
        }

        int enumerated = myInstances.size() + 1;
        register(s, enumerated);
        saveToFile(s);
        return enumerated;
      }
      catch (IOException e) {
        invalidate(e, vfsRebuildOnException);
        throw e;
      }
    }
  }

  private void saveToFile(@NotNull T instance) throws IOException {
    FileOutputStream fileOutputStream = new FileOutputStream(myFile, true);

    try (DataOutputStream output = new DataOutputStream(new BufferedOutputStream(fileOutputStream))) {
      if (myFile.length() == 0) {
        DataInputOutputUtil.writeTIME(output, FSRecords.getInstance().getCreationTimestamp());
        DataInputOutputUtil.writeINT(output, myVersion);
      }
      myKeyDescriptor.save(output, instance);
    }
    finally {
      try {
        fileOutputStream.getFD().sync();
      }
      catch (IOException ignored) {
      }
    }
  }

  private boolean loadFromFile() throws IOException {
    if (!myTriedToLoadFile && myInstances.isEmpty() && myFile.exists()) {
      myTriedToLoadFile = true;
      boolean deleteFile = false;
      try (DataInputStream input = new DataInputStream(new BufferedInputStream(new FileInputStream(myFile)))) {
        long vfsVersion = DataInputOutputUtil.readTIME(input);

        if (vfsVersion != FSRecords.getInstance().getCreationTimestamp()) {
          // vfs was rebuilt, so the list will be rebuilt
          deleteFile = true;
          return false;
        }

        int savedVersion = DataInputOutputUtil.readINT(input);
        if (savedVersion == myVersion) {
          List<T> elements = new ArrayList<>();
          Map<T, Integer> elementToIdMap = new THashMap<>();
          while (input.available() > 0) {
            T instance = myKeyDescriptor.read(input);
            assert instance != null;
            elements.add(instance);
            elementToIdMap.put(instance, elements.size());
          }
          myInstances.addAll(elements);
          myInstanceToId.putAll(elementToIdMap);
          return true;
        }
        else {
          // force vfs to rebuild
          throw new IOException("Version mismatch: current " + myVersion + ", previous:" + savedVersion + ", file:" + myFile);
        }
      }
      finally {
        if (deleteFile) {
          FileUtil.deleteWithRenaming(myFile);
        }
      }
    }
    return false;
  }

  // GuardedBy("myLock")
  private void invalidate(@NotNull Throwable e, boolean vfsRebuildOnException) {
    if (!myMarkedForInvalidation) {
      myMarkedForInvalidation = true;
      // exception will be rethrown in this call
      FileUtil.deleteWithRenaming(myFile); // better alternatives ?
      if (vfsRebuildOnException) {
        FSRecords.requestVfsRebuild(e);
      }
    }
  }

<<<<<<< HEAD
  @Contract("_->fail")
  private void doInvalidation(@NotNull Throwable e) {
    FileUtil.deleteWithRenaming(myFile); // better alternatives ?
    FSRecords.getInstance().requestVfsRebuild(e);
  }

=======
>>>>>>> 38dd8b9a
  private void register(@NotNull T instance, int id) {
    myInstanceToId.put(instance, id);
    assert id == myInstances.size() + 1;
    myInstances.add(instance);
  }

  @NotNull
  public T getById(int id) throws IOException {
    assert id > 0;
    --id;
    T instance;

    if (id < myInstances.size()) {
      instance = myInstances.get(id);
      if (instance != null) return instance;
    }

    synchronized (myLock) {
      if (id < myInstances.size()) {
        instance = myInstances.get(id);
        if (instance != null) return instance;
      }

      try {
        boolean loaded = loadFromFile();
        if (loaded) {
          instance = myInstances.get(id);
          if (instance != null) return instance;
        }
        assert false : "Reading nonexistent value:" + id + "," + myFile + ", loaded:" + loaded;
      }
      catch (IOException | AssertionError e) {
        invalidate(e, true);
        throw e;
      }
    }

    return null;
  }
}<|MERGE_RESOLUTION|>--- conflicted
+++ resolved
@@ -48,14 +48,14 @@
   private final Object myLock = new Object();
   private boolean myTriedToLoadFile;
 
-  public VfsDependentEnum(String fileName, KeyDescriptor<T> descriptor, int version, File basePath) {
-    myFile = new File(basePath, DEPENDENT_PERSISTENT_LIST_START_PREFIX + fileName  + FSRecords.VFS_FILES_EXTENSION);
+  public VfsDependentEnum(String fileName, KeyDescriptor<T> descriptor, int version) {
+    myFile = new File(FSRecords.basePath(), DEPENDENT_PERSISTENT_LIST_START_PREFIX + fileName  + FSRecords.VFS_FILES_EXTENSION);
     myKeyDescriptor = descriptor;
     myVersion = version;
   }
 
-  static File getBaseFile(FSRecords fsRecords) {
-    return new File(fsRecords.basePath(), DEPENDENT_PERSISTENT_LIST_START_PREFIX);
+  static File getBaseFile() {
+    return new File(FSRecords.basePath(), DEPENDENT_PERSISTENT_LIST_START_PREFIX);
   }
 
   public int getId(@NotNull T s) throws IOException {
@@ -94,7 +94,7 @@
 
     try (DataOutputStream output = new DataOutputStream(new BufferedOutputStream(fileOutputStream))) {
       if (myFile.length() == 0) {
-        DataInputOutputUtil.writeTIME(output, FSRecords.getInstance().getCreationTimestamp());
+        DataInputOutputUtil.writeTIME(output, FSRecords.getCreationTimestamp());
         DataInputOutputUtil.writeINT(output, myVersion);
       }
       myKeyDescriptor.save(output, instance);
@@ -115,7 +115,7 @@
       try (DataInputStream input = new DataInputStream(new BufferedInputStream(new FileInputStream(myFile)))) {
         long vfsVersion = DataInputOutputUtil.readTIME(input);
 
-        if (vfsVersion != FSRecords.getInstance().getCreationTimestamp()) {
+        if (vfsVersion != FSRecords.getCreationTimestamp()) {
           // vfs was rebuilt, so the list will be rebuilt
           deleteFile = true;
           return false;
@@ -161,15 +161,6 @@
     }
   }
 
-<<<<<<< HEAD
-  @Contract("_->fail")
-  private void doInvalidation(@NotNull Throwable e) {
-    FileUtil.deleteWithRenaming(myFile); // better alternatives ?
-    FSRecords.getInstance().requestVfsRebuild(e);
-  }
-
-=======
->>>>>>> 38dd8b9a
   private void register(@NotNull T instance, int id) {
     myInstanceToId.put(instance, id);
     assert id == myInstances.size() + 1;
