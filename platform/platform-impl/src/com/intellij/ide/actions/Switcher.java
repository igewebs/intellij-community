--- conflicted
+++ resolved
@@ -782,120 +782,6 @@
       final EditorWindow[] windows = window.getOwner().getWindows();
       return ArrayUtil.contains(window, windows) ? window : windows.length > 0 ? windows[0] : null;
     }
-<<<<<<< HEAD
-
-    private static class SwitcherSpeedSearch extends SpeedSearchBase<SwitcherPanel> implements PropertyChangeListener {
-      void updateEnteredPrefix() {
-        JTextField field = getSearchField();
-        if (field != null) {
-          String text = field.getText();
-          int length = text != null ? text.length() - 1 : 0;
-          if (0 < length) {
-            field.setText(text.substring(0, length));
-            fireStateChanged();
-          }
-          else {
-            field.setText("");
-            hidePopup();
-          }
-        }
-      }
-
-      SwitcherSpeedSearch(@NotNull SwitcherPanel switcher) {
-        super(switcher);
-        addChangeListener(this);
-        setComparator(new SpeedSearchComparator(false, true));
-      }
-
-      @Override
-      protected int getSelectedIndex() {
-        return myComponent.isFilesSelected()
-               ? myComponent.files.getSelectedIndex()
-               : myComponent.files.getModel().getSize() + myComponent.toolWindows.getSelectedIndex();
-      }
-
-      @Override
-      protected int getElementCount() {
-        return myComponent.files.getModel().getSize() + myComponent.toolWindows.getModel().getSize();
-      }
-
-      @Override
-      protected Object getElementAt(int index) {
-        ListModel<?> files = myComponent.files.getModel();
-        if (index < files.getSize()) return files.getElementAt(index);
-        return myComponent.toolWindows.getModel().getElementAt(index - files.getSize());
-      }
-
-      @Override
-      protected @NotNull String getElementText(Object element) {
-        SwitcherListItem item = element instanceof SwitcherListItem ? (SwitcherListItem)element : null;
-        return item == null ? "" : item.getMainText();
-      }
-
-      @Override
-      protected void selectElement(final Object element, String selectedText) {
-        if (element instanceof SwitcherVirtualFile) {
-          if (!myComponent.toolWindows.isSelectionEmpty()) myComponent.toolWindows.clearSelection();
-          myComponent.files.clearSelection();
-          myComponent.files.setSelectedValue(element, true);
-          myComponent.files.requestFocusInWindow();
-        }
-        else {
-          if (!myComponent.files.isSelectionEmpty()) myComponent.files.clearSelection();
-          myComponent.toolWindows.clearSelection();
-          myComponent.toolWindows.setSelectedValue(element, true);
-          myComponent.toolWindows.requestFocusInWindow();
-        }
-      }
-
-      @Nullable
-      @Override
-      protected Object findElement(@NotNull String pattern) {
-        boolean toolWindowsFocused = myComponent.toolWindows.hasFocus();
-        JList<?> firstList = !toolWindowsFocused ? myComponent.files : myComponent.toolWindows;
-        JList<?> secondList = toolWindowsFocused ? myComponent.files : myComponent.toolWindows;
-        Object element = findElementIn(firstList, pattern);
-        return element != null ? element : findElementIn(secondList, pattern);
-      }
-
-      private <T> @Nullable T findElementIn(@NotNull JList<T> list, @NotNull String pattern) {
-        T foundElement = null;
-        int foundDegree = 0;
-        ListModel<T> model = list.getModel();
-        for (int i = 0; i < model.getSize(); i++) {
-          T element = model.getElementAt(i);
-          String text = getElementText(element);
-          if (text.isEmpty()) continue;
-          int degree = getComparator().matchingDegree(pattern, text);
-          if (foundElement == null || foundDegree < degree) {
-            foundElement = element;
-            foundDegree = degree;
-          }
-        }
-        return foundElement;
-      }
-
-      @Override
-      public void propertyChange(@NotNull PropertyChangeEvent evt) {
-        if (myComponent.project.isDisposed()) {
-          myComponent.cancel();
-          return;
-        }
-        ((NameFilteringListModel)myComponent.files.getModel()).refilter();
-        ((NameFilteringListModel)myComponent.toolWindows.getModel()).refilter();
-        if (myComponent.files.getModel().getSize() + myComponent.toolWindows.getModel().getSize() == 0) {
-          myComponent.toolWindows.getEmptyText().setText("");
-          myComponent.files.getEmptyText().setText(IdeBundle.message("empty.text.press.enter.to.search.in.project"));
-        }
-        else {
-          myComponent.files.getEmptyText().setText(StatusText.getDefaultEmptyText());
-          myComponent.toolWindows.getEmptyText().setText(StatusText.getDefaultEmptyText());
-        }
-        refreshSelection();
-      }
-    }
-=======
->>>>>>> 7b9b8cc1
   }
 
   static class FileInfo extends Pair<VirtualFile, EditorWindow> {
