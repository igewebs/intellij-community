--- conflicted
+++ resolved
@@ -68,14 +68,7 @@
     EditorOptionsPanel.reinitAllEditors();
     for (Editor editor : EditorFactory.getInstance().getAllEditors()) {
       Project project = editor.getProject();
-<<<<<<< HEAD
-      if (project != null) {
-        CodeFoldingManager codeFoldingManager = CodeFoldingManager.getInstance(project);
-        if (codeFoldingManager != null) codeFoldingManager.scheduleAsyncFoldingUpdate(editor); // can be null for default project
-      }
-=======
       if (project != null && !project.isDefault()) CodeFoldingManager.getInstance(project).scheduleAsyncFoldingUpdate(editor);
->>>>>>> 54425956
     }
   }
 
