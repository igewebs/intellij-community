--- conflicted
+++ resolved
@@ -330,17 +330,6 @@
     return newPopup;
   }
 
-<<<<<<< HEAD
-=======
-  private static final Pattern patternToDetectLinesAndColumns = Pattern.compile("(.+?)" + // name, non-greedy matching
-                                                                                "(?::|@|,| |#L| on line | at line |:?\\(|:?\\[)" + // separator
-                                                                                "(\\d+)(?:(?:\\D)(\\d+)?)?" + // line + column
-                                                                                "[)\\]]?" // possible closing paren/brace
-  );
-  public static final Pattern patternToDetectAnonymousClasses = Pattern.compile("([\\.\\w]+)((\\$[\\d]+)*(\\$)?)");
-  private static final Pattern patternToDetectMembers = Pattern.compile("(.+)(#)(.*)");
-
->>>>>>> bd50525b
   @Override
   public String transformPattern(String pattern) {
     final ChooseByNameModel model = getModel();
