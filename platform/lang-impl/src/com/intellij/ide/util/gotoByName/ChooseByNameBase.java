/*
 * Copyright 2000-2015 JetBrains s.r.o.
 *
 * Licensed under the Apache License, Version 2.0 (the "License");
 * you may not use this file except in compliance with the License.
 * You may obtain a copy of the License at
 *
 * http://www.apache.org/licenses/LICENSE-2.0
 *
 * Unless required by applicable law or agreed to in writing, software
 * distributed under the License is distributed on an "AS IS" BASIS,
 * WITHOUT WARRANTIES OR CONDITIONS OF ANY KIND, either express or implied.
 * See the License for the specific language governing permissions and
 * limitations under the License.
 */

package com.intellij.ide.util.gotoByName;

import com.intellij.Patches;
import com.intellij.codeInsight.daemon.DaemonCodeAnalyzer;
import com.intellij.find.findUsages.PsiElement2UsageTargetAdapter;
import com.intellij.icons.AllIcons;
import com.intellij.ide.DataManager;
import com.intellij.ide.IdeBundle;
import com.intellij.ide.actions.ChooseByNameItemProvider;
import com.intellij.ide.actions.CopyReferenceAction;
import com.intellij.ide.actions.GotoFileAction;
import com.intellij.ide.actions.WindowAction;
import com.intellij.ide.ui.UISettings;
import com.intellij.ide.ui.laf.darcula.ui.DarculaTextBorder;
import com.intellij.ide.ui.laf.darcula.ui.DarculaTextFieldUI;
import com.intellij.ide.ui.laf.intellij.MacIntelliJTextBorder;
import com.intellij.ide.ui.laf.intellij.MacIntelliJTextFieldUI;
import com.intellij.openapi.Disposable;
import com.intellij.openapi.MnemonicHelper;
import com.intellij.openapi.actionSystem.*;
import com.intellij.openapi.application.ApplicationManager;
import com.intellij.openapi.application.ModalityState;
import com.intellij.openapi.editor.colors.EditorColorsManager;
import com.intellij.openapi.editor.colors.EditorColorsScheme;
import com.intellij.openapi.editor.ex.util.EditorUtil;
import com.intellij.openapi.keymap.KeymapManager;
import com.intellij.openapi.keymap.KeymapUtil;
import com.intellij.openapi.progress.ProcessCanceledException;
import com.intellij.openapi.progress.ProgressIndicator;
import com.intellij.openapi.progress.ProgressManager;
import com.intellij.openapi.progress.Task;
import com.intellij.openapi.progress.util.TooManyUsagesStatus;
<<<<<<< HEAD
=======
import com.intellij.openapi.project.DumbAwareAction;
import com.intellij.openapi.project.DumbService;
>>>>>>> b7c0ecf1
import com.intellij.openapi.project.Project;
import com.intellij.openapi.ui.popup.*;
import com.intellij.openapi.util.*;
import com.intellij.openapi.util.text.StringUtil;
import com.intellij.openapi.wm.IdeFocusManager;
import com.intellij.openapi.wm.ToolWindow;
import com.intellij.openapi.wm.ToolWindowManager;
import com.intellij.openapi.wm.ex.WindowManagerEx;
import com.intellij.psi.PsiElement;
import com.intellij.psi.util.PsiUtilCore;
import com.intellij.ui.*;
import com.intellij.ui.components.JBList;
import com.intellij.ui.popup.AbstractPopup;
import com.intellij.ui.popup.PopupOwner;
import com.intellij.ui.popup.PopupPositionManager;
import com.intellij.ui.popup.PopupUpdateProcessor;
import com.intellij.usageView.UsageInfo;
import com.intellij.usages.*;
import com.intellij.usages.impl.UsageViewManagerImpl;
import com.intellij.util.BooleanFunction;
import com.intellij.util.containers.ContainerUtil;
import com.intellij.util.text.Matcher;
import com.intellij.util.text.MatcherHolder;
import com.intellij.util.ui.*;
import org.jetbrains.annotations.NotNull;
import org.jetbrains.annotations.Nullable;

import javax.swing.*;
import javax.swing.border.CompoundBorder;
import javax.swing.border.EmptyBorder;
import javax.swing.event.DocumentEvent;
import javax.swing.event.ListSelectionEvent;
import javax.swing.event.ListSelectionListener;
import javax.swing.text.AttributeSet;
import javax.swing.text.BadLocationException;
import javax.swing.text.DefaultEditorKit;
import javax.swing.text.PlainDocument;
import java.awt.*;
import java.awt.event.*;
import java.util.*;
import java.util.List;

public abstract class ChooseByNameBase extends ChooseByNameViewModel {
  public static final String TEMPORARILY_FOCUSABLE_COMPONENT_KEY = "ChooseByNameBase.TemporarilyFocusableComponent";

  protected Component myPreviouslyFocusedComponent;

  protected final JPanelProvider myTextFieldPanel = new JPanelProvider();// Located in the layered pane
  protected final MyTextField myTextField = new MyTextField();
  private final CardLayout myCard = new CardLayout();
  private final JPanel myCardContainer = new JPanel(myCard);
  protected JCheckBox myCheckBox;
  /**
   * the tool area of the popup, it is just after card box
   */
  private JComponent myToolArea;

  protected JScrollPane myListScrollPane; // Located in the layered pane
  protected final JList myList = new JBList(myListModel);

  protected JBPopup myTextPopup;
  protected JBPopup myDropdownPopup;

  private ShortcutSet myCheckBoxShortcut;

  /**
   * @param initialText initial text which will be in the lookup text field
   */
  protected ChooseByNameBase(Project project, @NotNull ChooseByNameModel model, String initialText, PsiElement context) {
    this(project, model, new DefaultChooseByNameItemProvider(context), initialText, 0);
  }

  @SuppressWarnings("UnusedDeclaration") // Used in MPS
  protected ChooseByNameBase(Project project,
                             @NotNull ChooseByNameModel model,
                             @NotNull ChooseByNameItemProvider provider,
                             String initialText) {
    this(project, model, provider, initialText, 0);
  }

  /**
   * @param initialText initial text which will be in the lookup text field
   */
  protected ChooseByNameBase(Project project,
                             @NotNull ChooseByNameModel model,
                             @NotNull ChooseByNameItemProvider provider,
                             String initialText,
                             final int initialIndex) {
    super(project, model, provider, initialText, initialIndex);
    myProvider = provider;
    myTextField.setText(myInitialText);
  }

  public void setShowListAfterCompletionKeyStroke(boolean showListAfterCompletionKeyStroke) {
    myShowListAfterCompletionKeyStroke = showListAfterCompletionKeyStroke;
  }

  /**
   * Set tool area. The method may be called only before invoke.
   *
   * @param toolArea a tool area component
   */
  @Override
  public void setToolArea(JComponent toolArea) {
    if (myToolArea != null) {
      throw new IllegalStateException("Tool area is modifiable only before invoke()");
    }
    myToolArea = toolArea;
  }

  @Override
  public void invoke(final ChooseByNamePopupComponent.Callback callback,
                     final ModalityState modalityState,
                     boolean allowMultipleSelection) {
    initUI(callback, modalityState, allowMultipleSelection);
  }

  @Override
  public void repaintList() {
    myList.repaint();
  }

  public class JPanelProvider extends JPanel implements DataProvider {
    private JBPopup myHint = null;
    private boolean myFocusRequested = false;

    JPanelProvider() {
    }

    @Override
    public Object getData(String dataId) {
      if (PlatformDataKeys.SEARCH_INPUT_TEXT.is(dataId)) {
        return myTextField == null ? null : myTextField.getText();
      }

      if (PlatformDataKeys.HELP_ID.is(dataId)) {
        return myModel.getHelpId();
      }

      if (myCalcElementsThread != null) {
        return null;
      }
      if (CommonDataKeys.PSI_ELEMENT.is(dataId)) {
        Object element = getChosenElement();

        if (element instanceof PsiElement) {
          return element;
        }

        if (element instanceof DataProvider) {
          return ((DataProvider)element).getData(dataId);
        }
      }
      else if (LangDataKeys.PSI_ELEMENT_ARRAY.is(dataId)) {
        final List<Object> chosenElements = getChosenElements();
        if (chosenElements != null) {
          List<PsiElement> result = new ArrayList<PsiElement>(chosenElements.size());
          for (Object element : chosenElements) {
            if (element instanceof PsiElement) {
              result.add((PsiElement)element);
            }
          }
          return PsiUtilCore.toPsiElementArray(result);
        }
      }
      else if (PlatformDataKeys.DOMINANT_HINT_AREA_RECTANGLE.is(dataId)) {
        return getBounds();
      }
      else if (PlatformDataKeys.SEARCH_INPUT_TEXT.is(dataId)) {
        return myTextField == null ? null : myTextField.getText();
      }
      return null;
    }

    public void registerHint(JBPopup h) {
      if (myHint != null && myHint.isVisible() && myHint != h) {
        myHint.cancel();
      }
      myHint = h;
    }

    public boolean focusRequested() {
      boolean focusRequested = myFocusRequested;

      myFocusRequested = false;

      return focusRequested;
    }

    @Override
    public void requestFocus() {
      myFocusRequested = true;
    }

    public void unregisterHint() {
      myHint = null;
    }

    public void hideHint() {
      if (myHint != null) {
        myHint.cancel();
      }
    }

    @Nullable
    public JBPopup getHint() {
      return myHint;
    }

    public void updateHint(PsiElement element) {
      if (myHint == null || !myHint.isVisible()) return;
      final PopupUpdateProcessor updateProcessor = myHint.getUserData(PopupUpdateProcessor.class);
      if (updateProcessor != null) {
        updateProcessor.updatePopup(element);
      }
    }

    public void repositionHint() {
      if (myHint == null || !myHint.isVisible()) return;
      PopupPositionManager.positionPopupInBestPosition(myHint, null, null);
    }
  }

  @Override
  public String getEnteredText() {
    return myTextField.getText();
  }

  @Override
  public int getSelectedIndex() {
    return myList.getSelectedIndex();
  }

  /**
   * @param modalityState          - if not null rebuilds list in given {@link ModalityState}
   */
  protected void initUI(final ChooseByNamePopupComponent.Callback callback,
                        final ModalityState modalityState,
                        final boolean allowMultipleSelection) {
    myPreviouslyFocusedComponent = WindowManagerEx.getInstanceEx().getFocusedComponent(myProject);

    myActionListener = callback;
    myTextFieldPanel.setLayout(new BoxLayout(myTextFieldPanel, BoxLayout.Y_AXIS));

    final JPanel hBox = new JPanel();
    hBox.setLayout(new BoxLayout(hBox, BoxLayout.X_AXIS));

    JPanel caption2Tools = new JPanel(new BorderLayout());

    if (myModel.getPromptText() != null) {
      JLabel label = new JLabel(myModel.getPromptText());
      if (UIUtil.isUnderAquaLookAndFeel()) {
        label.setBorder(new CompoundBorder(new EmptyBorder(0, 9, 0, 0), label.getBorder()));
      }
      label.setFont(UIUtil.getLabelFont().deriveFont(Font.BOLD));
      caption2Tools.add(label, BorderLayout.WEST);
    }

    caption2Tools.add(hBox, BorderLayout.EAST);

    myCardContainer.setBorder(BorderFactory.createEmptyBorder(0, 0, 0, 4));  // space between checkbox and filter/show all in view buttons

    final String checkBoxName = myModel.getCheckBoxName();
    myCheckBox = new JCheckBox(checkBoxName != null ? checkBoxName +
                                                      (myCheckBoxShortcut != null && myCheckBoxShortcut.getShortcuts().length > 0
                                                       ? " (" + KeymapUtil.getShortcutsText(myCheckBoxShortcut.getShortcuts()) + ")"
                                                       : "")
                                                    : "");
    myCheckBox.setAlignmentX(SwingConstants.RIGHT);

    if (!SystemInfo.isMac) {
      myCheckBox.setBorder(null);
    }

    myCheckBox.setSelected(myModel.loadInitialCheckBoxState());

    if (checkBoxName == null) {
      myCheckBox.setVisible(false);
    }

    addCard(myCheckBox, CHECK_BOX_CARD);

    addCard(new HintLabel(myModel.getNotInMessage()), NOT_FOUND_IN_PROJECT_CARD);
    addCard(new HintLabel(IdeBundle.message("label.choosebyname.no.matches.found")), NOT_FOUND_CARD);
    JPanel searching = new JPanel(new BorderLayout(5, 0));
    searching.add(new AsyncProcessIcon("searching"), BorderLayout.WEST);
    searching.add(new HintLabel(IdeBundle.message("label.choosebyname.searching")), BorderLayout.CENTER);
    addCard(searching, SEARCHING_CARD);
    showCardImpl(CHECK_BOX_CARD);

    if (isCheckboxVisible()) {
      hBox.add(myCardContainer);
    }


    final DefaultActionGroup group = new DefaultActionGroup();
    group.add(new ShowFindUsagesAction() {
      @Override
      public PsiElement[][] getElements() {
        final Object[] objects = myListModel.toArray();
        final List<PsiElement> prefixMatchElements = new ArrayList<PsiElement>(objects.length);
        final List<PsiElement> nonPrefixMatchElements = new ArrayList<PsiElement>(objects.length);
        List<PsiElement> curElements = prefixMatchElements;
        for (Object object : objects) {
          if (object instanceof PsiElement) {
            curElements.add((PsiElement)object);
          }
          else if (object instanceof DataProvider) {
            final PsiElement psi = CommonDataKeys.PSI_ELEMENT.getData((DataProvider)object);
            if (psi != null) {
              curElements.add(psi);
            }
          }
          else if (object == NON_PREFIX_SEPARATOR) {
            curElements = nonPrefixMatchElements;
          }
        }
        return new PsiElement[][]{PsiUtilCore.toPsiElementArray(prefixMatchElements),
          PsiUtilCore.toPsiElementArray(nonPrefixMatchElements)};
      }
    });
    final ActionToolbar actionToolbar = ActionManager.getInstance().createActionToolbar(ActionPlaces.UNKNOWN, group, true);
    actionToolbar.setLayoutPolicy(ActionToolbar.NOWRAP_LAYOUT_POLICY);
    final JComponent toolbarComponent = actionToolbar.getComponent();
    toolbarComponent.setBorder(null);

    if (myToolArea == null) {
      myToolArea = new JLabel(EmptyIcon.create(1, 24));
    }
    hBox.add(myToolArea);
    hBox.add(toolbarComponent);

    myTextFieldPanel.add(caption2Tools);

    final ActionMap actionMap = new ActionMap();
    actionMap.setParent(myTextField.getActionMap());
    actionMap.put(DefaultEditorKit.copyAction, new AbstractAction() {
      @Override
      public void actionPerformed(@NotNull ActionEvent e) {
        if (myTextField.getSelectedText() != null) {
          actionMap.getParent().get(DefaultEditorKit.copyAction).actionPerformed(e);
          return;
        }
        final Object chosenElement = getChosenElement();
        if (chosenElement instanceof PsiElement) {
          CopyReferenceAction.doCopy((PsiElement)chosenElement, myProject);
        }
      }
    });
    myTextField.setActionMap(actionMap);

    myTextFieldPanel.add(myTextField);
    EditorColorsScheme scheme = EditorColorsManager.getInstance().getGlobalScheme();
    boolean presentationMode = UISettings.getInstance().PRESENTATION_MODE;
    int size = presentationMode ? UISettings.getInstance().PRESENTATION_MODE_FONT_SIZE - 4 : scheme.getEditorFontSize();
    Font editorFont = EditorUtil.getEditorFont();
    myTextField.setFont(editorFont);

    if (checkBoxName != null) {
      if (myCheckBox != null && myCheckBoxShortcut != null) {
        new DumbAwareAction("change goto check box", null, null) {
          @Override
          public void actionPerformed(@NotNull AnActionEvent e) {
            myCheckBox.setSelected(!isCheckboxSelected());
          }
        }.registerCustomShortcutSet(myCheckBoxShortcut, myTextField);
      }
    }

    if (isCloseByFocusLost()) {
      myTextField.addFocusListener(new FocusAdapter() {
        @Override
        public void focusLost(@NotNull final FocusEvent e) {
          cancelListUpdater(); // cancel thread as early as possible
          myHideAlarm.addRequest(new Runnable() {
            @Override
            public void run() {
              JBPopup popup = JBPopupFactory.getInstance().getChildFocusedPopup(e.getComponent());
              if (popup != null) {
                popup.addListener(new JBPopupListener.Adapter() {
                  @Override
                  public void onClosed(@NotNull LightweightWindowEvent event) {
                    if (event.isOk()) {
                      hideHint();
                    }
                  }
                });
              }
              else {
                Component oppositeComponent = e.getOppositeComponent();
                if (oppositeComponent == myCheckBox) {
                  IdeFocusManager.getInstance(myProject).requestFocus(myTextField, true);
                  return;
                }
                if (oppositeComponent != null && !(oppositeComponent instanceof JFrame) &&
                    myList.isShowing() &&
                    (oppositeComponent == myList || SwingUtilities.isDescendingFrom(myList, oppositeComponent))) {
                  IdeFocusManager.getInstance(myProject).requestFocus(myTextField, true);// Otherwise me may skip some KeyEvents
                  return;
                }

                if (oppositeComponent != null && myProject != null && !myProject.isDisposed()) {
                  ToolWindowManager toolWindowManager = ToolWindowManager.getInstance(myProject);
                  ToolWindow toolWindow = toolWindowManager.getToolWindow(toolWindowManager.getActiveToolWindowId());
                  if (toolWindow != null) {
                    JComponent toolWindowComponent = toolWindow.getComponent();
                    if (SwingUtilities.isDescendingFrom(oppositeComponent, toolWindowComponent)) {
                      return; // Allow toolwindows to gain focus (used by QuickDoc shown in a toolwindow)
                    }
                  }
                }

                hideHint();
              }
            }
          }, 5);
        }
      });
    }

    if (myCheckBox != null) {
      myCheckBox.addItemListener(new ItemListener() {
        @Override
        public void itemStateChanged(@NotNull ItemEvent e) {
          rebuildList(false);
        }
      });
      myCheckBox.setFocusable(false);
    }

    myTextField.getDocument().addDocumentListener(new DocumentAdapter() {
      @Override
      protected void textChanged(DocumentEvent e) {
        clearPostponedOkAction(false);
        rebuildList(false);
      }
    });

    final Set<KeyStroke> upShortcuts = getShortcuts(IdeActions.ACTION_EDITOR_MOVE_CARET_UP);
    final Set<KeyStroke> downShortcuts = getShortcuts(IdeActions.ACTION_EDITOR_MOVE_CARET_DOWN);
    myTextField.addKeyListener(new KeyAdapter() {
      @Override
      public void keyPressed(@NotNull KeyEvent e) {
        if (e.getKeyCode() == KeyEvent.VK_ENTER && (e.getModifiers() & InputEvent.SHIFT_MASK) != 0) {
          myClosedByShiftEnter = true;
          close(true);
        }
        if (!myListScrollPane.isVisible()) {
          return;
        }
        final int keyCode;

        // Add support for user-defined 'caret up/down' shortcuts.
        KeyStroke stroke = KeyStroke.getKeyStrokeForEvent(e);
        if (upShortcuts.contains(stroke)) {
          keyCode = KeyEvent.VK_UP;
        }
        else if (downShortcuts.contains(stroke)) {
          keyCode = KeyEvent.VK_DOWN;
        }
        else {
          keyCode = e.getKeyCode();
        }
        switch (keyCode) {
          case KeyEvent.VK_DOWN:
            ScrollingUtil.moveDown(myList, e.getModifiersEx());
            break;
          case KeyEvent.VK_UP:
            ScrollingUtil.moveUp(myList, e.getModifiersEx());
            break;
          case KeyEvent.VK_PAGE_UP:
            ScrollingUtil.movePageUp(myList);
            break;
          case KeyEvent.VK_PAGE_DOWN:
            ScrollingUtil.movePageDown(myList);
            break;
          case KeyEvent.VK_TAB:
            close(true);
            break;
          case KeyEvent.VK_ENTER:
            if (myList.getSelectedValue() == EXTRA_ELEM) {
              myMaximumListSizeLimit += myListSizeIncreasing;
              rebuildList(myList.getSelectedIndex(), myRebuildDelay, ModalityState.current(), null);
              e.consume();
            }
            break;
        }

        if (myList.getSelectedValue() == NON_PREFIX_SEPARATOR) {
          if (keyCode == KeyEvent.VK_UP || keyCode == KeyEvent.VK_PAGE_UP) {
            ScrollingUtil.moveUp(myList, e.getModifiersEx());
          }
          else {
            ScrollingUtil.moveDown(myList, e.getModifiersEx());
          }
        }
      }
    });

    myTextField.addActionListener(new ActionListener() {
      @Override
      public void actionPerformed(@NotNull ActionEvent actionEvent) {
        doClose(true);
      }
    });

    myList.setFocusable(false);
    myList.setSelectionMode(allowMultipleSelection ? ListSelectionModel.MULTIPLE_INTERVAL_SELECTION :
                            ListSelectionModel.SINGLE_SELECTION);
    new ClickListener() {
      @Override
      public boolean onClick(@NotNull MouseEvent e, int clickCount) {
        if (!myTextField.hasFocus()) {
          IdeFocusManager.getInstance(myProject).requestFocus(myTextField, true);
        }

        if (clickCount == 2) {
          int selectedIndex = myList.getSelectedIndex();
          Rectangle selectedCellBounds = myList.getCellBounds(selectedIndex, selectedIndex);

          if (selectedCellBounds != null && selectedCellBounds.contains(e.getPoint())) { // Otherwise it was reselected in the selection listener
            if (myList.getSelectedValue() == EXTRA_ELEM) {
              myMaximumListSizeLimit += myListSizeIncreasing;
              rebuildList(selectedIndex, myRebuildDelay, ModalityState.current(), null);
            }
            else {
              doClose(true);
            }
          }
          return true;
        }

        return false;
      }
    }.installOn(myList);

    myList.setCellRenderer(myModel.getListCellRenderer());
    myList.setFont(editorFont);

    myList.addListSelectionListener(new ListSelectionListener() {
      private int myPreviousSelectionIndex = 0;

      @Override
      public void valueChanged(@NotNull ListSelectionEvent e) {
        if (myList.getSelectedValue() != NON_PREFIX_SEPARATOR) {
          myPreviousSelectionIndex = myList.getSelectedIndex();
          chosenElementMightChange();
          updateDocumentation();
        }
        else if (allowMultipleSelection) {
          myList.setSelectedIndex(myPreviousSelectionIndex);
        }
      }
    });

    myListScrollPane = ScrollPaneFactory.createScrollPane(myList);
    myListScrollPane.setViewportBorder(JBUI.Borders.empty());

    myTextFieldPanel.setBorder(JBUI.Borders.empty(5));

    showTextFieldPanel();

    myInitialized = true;

    if (modalityState != null) {
      rebuildList(myInitialIndex, 0, modalityState, null);
    }
  }

  @Override
  protected void showCardImpl(String card) {
    myCard.show(myCardContainer, card);
  }

  private boolean isDescendingFromTemporarilyFocusableToolWindow(@Nullable Component component) {
    if (component == null || myProject == null || myProject.isDisposed()) return false;

    ToolWindowManager toolWindowManager = ToolWindowManager.getInstance(myProject);
    ToolWindow toolWindow = toolWindowManager.getToolWindow(toolWindowManager.getActiveToolWindowId());
    JComponent toolWindowComponent = toolWindow != null ? toolWindow.getComponent() : null;
    return toolWindowComponent != null &&
           toolWindowComponent.getClientProperty(TEMPORARILY_FOCUSABLE_COMPONENT_KEY) != null &&
           SwingUtilities.isDescendingFrom(component, toolWindowComponent);
  }

  private void addCard(JComponent comp, String cardId) {
    JPanel wrapper = new JPanel(new BorderLayout());
    wrapper.add(comp, BorderLayout.EAST);
    myCardContainer.add(wrapper, cardId);
  }

  @Override
  public void setCheckBoxShortcut(ShortcutSet shortcutSet) {
    myCheckBoxShortcut = shortcutSet;
  }

  @Override
  protected void hideHint() {
    if (!myTextFieldPanel.focusRequested()) {
      doClose(false);
      doHideHint();
    }
  }

  @Override
  protected void doHideHint() {
    myTextFieldPanel.hideHint();
  }

  @Override
  protected void updateDocumentation() {
    final JBPopup hint = myTextFieldPanel.getHint();
    final Object element = getChosenElement();
    if (hint != null) {
      if (element instanceof PsiElement) {
        myTextFieldPanel.updateHint((PsiElement)element);
      }
      else if (element instanceof DataProvider) {
        final Object o = ((DataProvider)element).getData(CommonDataKeys.PSI_ELEMENT.getName());
        if (o instanceof PsiElement) {
          myTextFieldPanel.updateHint((PsiElement)o);
        }
      }
    }
  }

  protected void showTextFieldPanel() {
    final JLayeredPane layeredPane = getLayeredPane();
    final Dimension preferredTextFieldPanelSize = myTextFieldPanel.getPreferredSize();
    final int x = (layeredPane.getWidth() - preferredTextFieldPanelSize.width) / 2;
    final int paneHeight = layeredPane.getHeight();
    final int y = paneHeight / 3 - preferredTextFieldPanelSize.height / 2;

    VISIBLE_LIST_SIZE_LIMIT = Math.max
      (10, (paneHeight - (y + preferredTextFieldPanelSize.height)) / (preferredTextFieldPanelSize.height / 2) - 1);

    ComponentPopupBuilder builder = JBPopupFactory.getInstance().createComponentPopupBuilder(myTextFieldPanel, myTextField);
    builder.setLocateWithinScreenBounds(false);
    builder.setKeyEventHandler(new BooleanFunction<KeyEvent>() {
      @Override
      public boolean fun(KeyEvent event) {
        if (myTextPopup == null || !AbstractPopup.isCloseRequest(event) || !myTextPopup.isCancelKeyEnabled()) {
          return false;
        }

        IdeFocusManager focusManager = IdeFocusManager.getInstance(myProject);
        if (isDescendingFromTemporarilyFocusableToolWindow(focusManager.getFocusOwner())) {
          focusManager.requestFocus(myTextField, true);
          return false;
        }
        else {
          myTextPopup.cancel(event);
          return true;
        }
      }
    }).setCancelCallback(new Computable<Boolean>() {
      @Override
      public Boolean compute() {
        myTextPopup = null;
        close(false);
        return Boolean.TRUE;
      }
    }).setFocusable(true).setRequestFocus(true).setModalContext(false).setCancelOnClickOutside(false);

    Point point = new Point(x, y);
    SwingUtilities.convertPointToScreen(point, layeredPane);
    Rectangle bounds = new Rectangle(point, new Dimension(preferredTextFieldPanelSize.width + 20, preferredTextFieldPanelSize.height));
    myTextPopup = builder.createPopup();
    myTextPopup.setSize(bounds.getSize());
    myTextPopup.setLocation(bounds.getLocation());

    MnemonicHelper.init(myTextFieldPanel);
    if (myProject != null && !myProject.isDefault()) {
      DaemonCodeAnalyzer.getInstance(myProject).disableUpdateByTimer(myTextPopup);
    }

    Disposer.register(myTextPopup, new Disposable() {
      @Override
      public void dispose() {
        cancelListUpdater();
      }
    });
    myTextPopup.show(layeredPane);
    if (myTextPopup instanceof AbstractPopup) {
      Window window = ((AbstractPopup)myTextPopup).getPopupWindow();
      if (window instanceof JDialog) {
        ((JDialog)window).getRootPane().putClientProperty(WindowAction.NO_WINDOW_ACTIONS, Boolean.TRUE);
      }
    }
  }

  @Override
  @NotNull
  protected ModalityState getModalityStateForTextBox() {
    return ModalityState.stateForComponent(myTextField);
  }

  @Override
  protected boolean isCheckboxSelected() {
    return myCheckBox.isSelected();
  }

  @Override
  protected void configureListRenderer() {
    ListCellRenderer cellRenderer = myList.getCellRenderer();
    if (cellRenderer instanceof ExpandedItemListCellRendererWrapper) {
      cellRenderer = ((ExpandedItemListCellRendererWrapper)cellRenderer).getWrappee();
    }
    if (cellRenderer instanceof MatcherHolder) {
      final String pattern = patternToLowerCase(transformPattern(getTrimmedText()));
      final Matcher matcher = buildPatternMatcher(isSearchInAnyPlace() ? "*" + pattern : pattern);
      ((MatcherHolder)cellRenderer).setPatternMatcher(matcher);
    }
  }

  @Override
  protected void setHasResults(boolean b) {
    myTextField.setForeground(b ? UIUtil.getTextFieldForeground() : JBColor.red);
  }

  @Override
  protected void selectItem(int selectionPos) {
    if (!myListModel.isEmpty()) {
      int pos = selectionPos <= 0 ? detectBestStatisticalPosition() : selectionPos;
      ScrollingUtil.selectItem(myList, Math.min(pos, myListModel.size() - 1));
    }
  }

  @Override
  protected void repositionHint() {
    myTextFieldPanel.repositionHint();
  }

  @Override
  protected void updateVisibleRowCount() {
    myList.setVisibleRowCount(Math.min(VISIBLE_LIST_SIZE_LIMIT, myList.getModel().getSize()));
  }

  @Override
  @Nullable
  public Object getChosenElement() {
    final List<Object> elements = getChosenElements();
    return elements != null && elements.size() == 1 ? elements.get(0) : null;
  }

  @Override
  protected List<Object> getChosenElements() {
    return ContainerUtil.filter(myList.getSelectedValues(), new Condition<Object>() {
      @Override
      public boolean value(Object o) {
        return o != EXTRA_ELEM && o != NON_PREFIX_SEPARATOR;
      }
    });
  }

  protected final class MyTextField extends JTextField implements PopupOwner, TypeSafeDataProvider {
    private final KeyStroke myCompletionKeyStroke;
    private final KeyStroke forwardStroke;
    private final KeyStroke backStroke;

    private boolean completionKeyStrokeHappened = false;

    private MyTextField() {
      super(40);
      if (!UIUtil.isUnderGTKLookAndFeel()) {
        if (SystemInfo.isMac && UIUtil.isUnderIntelliJLaF()) {
          if (!(getUI() instanceof MacIntelliJTextFieldUI)) {
            setUI(MacIntelliJTextFieldUI.createUI(this));
          }
          setBorder(new MacIntelliJTextBorder());
        } else {
          if (!(getUI() instanceof DarculaTextFieldUI)) {
            setUI(DarculaTextFieldUI.createUI(this));
          }
          setBorder(new DarculaTextBorder());
        }
      }
      enableEvents(AWTEvent.KEY_EVENT_MASK);
      myCompletionKeyStroke = getShortcut(IdeActions.ACTION_CODE_COMPLETION);
      forwardStroke = getShortcut(IdeActions.ACTION_GOTO_FORWARD);
      backStroke = getShortcut(IdeActions.ACTION_GOTO_BACK);
      setFocusTraversalKeysEnabled(false);
      putClientProperty("JTextField.variant", "search");
      setDocument(new PlainDocument() {
        @Override
        public void insertString(int offs, String str, AttributeSet a) throws BadLocationException {
          super.insertString(offs, str, a);
          if (str != null && str.length() > 1) {
            handlePaste(str);
          }
        }
      });
    }

    @Nullable
    private KeyStroke getShortcut(String actionCodeCompletion) {
      final Shortcut[] shortcuts = KeymapManager.getInstance().getActiveKeymap().getShortcuts(actionCodeCompletion);
      for (final Shortcut shortcut : shortcuts) {
        if (shortcut instanceof KeyboardShortcut) {
          return ((KeyboardShortcut)shortcut).getFirstKeyStroke();
        }
      }
      return null;
    }

    @Override
    public void calcData(final DataKey key, @NotNull final DataSink sink) {
      if (LangDataKeys.POSITION_ADJUSTER_POPUP.equals(key)) {
        if (myDropdownPopup != null && myDropdownPopup.isVisible()) {
          sink.put(key, myDropdownPopup);
        }
      }
      else if (LangDataKeys.PARENT_POPUP.equals(key)) {
        if (myTextPopup != null && myTextPopup.isVisible()) {
          sink.put(key, myTextPopup);
        }
      }
    }

    @Override
    protected void processKeyEvent(@NotNull KeyEvent e) {
      final KeyStroke keyStroke = KeyStroke.getKeyStrokeForEvent(e);

      if (myCompletionKeyStroke != null && keyStroke.equals(myCompletionKeyStroke)) {
        completionKeyStrokeHappened = true;
        e.consume();
        final String pattern = getTrimmedText();
        final int oldPos = myList.getSelectedIndex();
        myHistory.add(Pair.create(pattern, oldPos));
        final Runnable postRunnable = new Runnable() {
          @Override
          public void run() {
            fillInCommonPrefix(pattern);
          }
        };
        rebuildList(0, 0, ModalityState.current(), postRunnable);
        return;
      }
      if (backStroke != null && keyStroke.equals(backStroke)) {
        e.consume();
        if (!myHistory.isEmpty()) {
          final String oldText = getTrimmedText();
          final int oldPos = myList.getSelectedIndex();
          final Pair<String, Integer> last = myHistory.remove(myHistory.size() - 1);
          myTextField.setText(last.first);
          myFuture.add(Pair.create(oldText, oldPos));
          rebuildList(0, 0, ModalityState.current(), null);
        }
        return;
      }
      if (forwardStroke != null && keyStroke.equals(forwardStroke)) {
        e.consume();
        if (!myFuture.isEmpty()) {
          final String oldText = getTrimmedText();
          final int oldPos = myList.getSelectedIndex();
          final Pair<String, Integer> next = myFuture.remove(myFuture.size() - 1);
          myTextField.setText(next.first);
          myHistory.add(Pair.create(oldText, oldPos));
          rebuildList(0, 0, ModalityState.current(), null);
        }
        return;
      }
      int position = myTextField.getCaretPosition();
      int code = keyStroke.getKeyCode();
      int modifiers = keyStroke.getModifiers();
      try {
        super.processKeyEvent(e);
      }
      catch (NullPointerException e1) {
        if (!Patches.SUN_BUG_ID_6322854) {
          throw e1;
        }
      }
      finally {
        if ((code == KeyEvent.VK_UP || code == KeyEvent.VK_DOWN) && modifiers == 0) {
          myTextField.setCaretPosition(position);
        }
      }
    }

    private void fillInCommonPrefix(@NotNull final String pattern) {
<<<<<<< HEAD
      if (StringUtil.isEmpty(pattern) && !canShowListForEmptyPattern()) {
        return;
      }

      final List<String> list = myProvider.filterNames(ChooseByNameBase.this, getNames(isCheckboxSelected()), pattern);
=======
      final List<String> list = myProvider.filterNames(ChooseByNameBase.this, getNames(myCheckBox.isSelected()), pattern);
      if (list.isEmpty()) return;
>>>>>>> b7c0ecf1

      if (isComplexPattern(pattern)) return; //TODO: support '*'
      final String oldText = getTrimmedText();
      final int oldPos = myList.getSelectedIndex();

      String commonPrefix = null;
      if (!list.isEmpty()) {
        for (String name : list) {
          final String string = name.toLowerCase();
          if (commonPrefix == null) {
            commonPrefix = string;
          }
          else {
            while (!commonPrefix.isEmpty()) {
              if (string.startsWith(commonPrefix)) {
                break;
              }
              commonPrefix = commonPrefix.substring(0, commonPrefix.length() - 1);
            }
            if (commonPrefix.isEmpty()) break;
          }
        }
        commonPrefix = list.get(0).substring(0, commonPrefix.length());
        for (int i = 1; i < list.size(); i++) {
          final String string = list.get(i).substring(0, commonPrefix.length());
          if (!string.equals(commonPrefix)) {
            commonPrefix = commonPrefix.toLowerCase();
            break;
          }
        }
      }
      if (commonPrefix == null) commonPrefix = "";
      if (!StringUtil.startsWithIgnoreCase(commonPrefix, pattern)) {
        commonPrefix = pattern;
      }
      final String newPattern = commonPrefix;

      myHistory.add(Pair.create(oldText, oldPos));
      myTextField.setText(newPattern);
      myTextField.setCaretPosition(newPattern.length());

      rebuildList(false);
    }

    private boolean isComplexPattern(@NotNull final String pattern) {
      if (pattern.indexOf('*') >= 0) return true;
      for (String s : myModel.getSeparators()) {
        if (pattern.contains(s)) return true;
      }

      return false;
    }

    @Override
    @Nullable
    public Point getBestPopupPosition() {
      return new Point(myTextFieldPanel.getWidth(), getHeight());
    }

    @Override
    protected void paintComponent(@NotNull final Graphics g) {
      GraphicsUtil.setupAntialiasing(g);
      super.paintComponent(g);
    }

    public boolean isCompletionKeyStroke() {
      return completionKeyStrokeHappened;
    }
  }

  @Override
  protected void handlePaste(String str) {
    if (!myInitIsDone) return;
    if (myModel instanceof GotoClassModel2 && isFileName(str)) {
      //noinspection SSBasedInspection
      SwingUtilities.invokeLater(new Runnable() {
        @Override
        public void run() {
          GotoFileAction gotoFile = new GotoFileAction();
          DataContext context = DataManager.getInstance().getDataContext(myTextField);
          gotoFile.actionPerformed(AnActionEvent.createFromAnAction(gotoFile, null, ActionPlaces.UNKNOWN, context));
        }
      });
    }
  }

  public static Component renderNonPrefixSeparatorComponent(Color backgroundColor) {
    final JPanel panel = new JPanel(new BorderLayout());
    final JSeparator separator = new JSeparator(SwingConstants.HORIZONTAL);
    panel.add(separator, BorderLayout.CENTER);
    if (!UIUtil.isUnderAquaBasedLookAndFeel()) {
      panel.setBorder(new EmptyBorder(3, 0, 2, 0));
    }
    panel.setBackground(backgroundColor);
    return panel;
  }

<<<<<<< HEAD
=======
  private class CalcElementsThread extends ReadTask {
    private final String myPattern;
    private final boolean myCheckboxState;
    private final Consumer<Set<?>> myCallback;
    private final ModalityState myModalityState;

    private final ProgressIndicator myProgress = new ProgressIndicatorBase();

    CalcElementsThread(String pattern,
                       boolean checkboxState,
                       Consumer<Set<?>> callback,
                       @NotNull ModalityState modalityState) {
      myPattern = pattern;
      myCheckboxState = checkboxState;
      myCallback = callback;
      myModalityState = modalityState;
    }

    private final Alarm myShowCardAlarm = new Alarm();

    void scheduleThread() {
      ApplicationManager.getApplication().assertIsDispatchThread();
      myCalcElementsThread = this;
      showCard(SEARCHING_CARD, 200);
      ProgressIndicatorUtils.scheduleWithWriteActionPriority(myProgress, this);
    }

    @Override
    public Continuation runBackgroundProcess(@NotNull final ProgressIndicator indicator) {
      if (DumbService.isDumbAware(myModel)) return super.runBackgroundProcess(indicator);

      return DumbService.getInstance(myProject).runReadActionInSmartMode(new Computable<Continuation>() {
        @Override
        public Continuation compute() {
          return performInReadAction(indicator);
        }
      });
    }

    @Nullable
    @Override
    public Continuation performInReadAction(@NotNull ProgressIndicator indicator) throws ProcessCanceledException {
      if (myProject != null && myProject.isDisposed()) return null;

      final Set<Object> elements = new LinkedHashSet<Object>();

      boolean scopeExpanded = fillWithScopeExpansion(elements, myPattern);

      String lowerCased = patternToLowerCase(myPattern);
      if (elements.isEmpty() && !lowerCased.equals(myPattern)) {
        scopeExpanded = fillWithScopeExpansion(elements, lowerCased);
      }
      final String cardToShow = elements.isEmpty() ? NOT_FOUND_CARD : scopeExpanded ? NOT_FOUND_IN_PROJECT_CARD : CHECK_BOX_CARD;

      final boolean edt = myModel instanceof EdtSortingModel;
      final Set<Object> filtered = !edt ? filter(elements) : Collections.emptySet();
      return new Continuation(new Runnable() {
        @Override
        public void run() {
          if (!checkDisposed() && !myProgress.isCanceled()) {
            CalcElementsThread currentBgProcess = myCalcElementsThread;
            LOG.assertTrue(currentBgProcess == CalcElementsThread.this, currentBgProcess);

            showCard(cardToShow, 0);

            myCallback.consume(edt ? filter(elements) : filtered);
          }
        }
      }, myModalityState);
    }

    private boolean fillWithScopeExpansion(Set<Object> elements, String pattern) {
      if (!ourLoadNamesEachTime) ensureNamesLoaded(myCheckboxState);
      addElementsByPattern(pattern, elements, myProgress, myCheckboxState);

      if (elements.isEmpty() && !myCheckboxState) {
        if (!ourLoadNamesEachTime) ensureNamesLoaded(true);
        addElementsByPattern(pattern, elements, myProgress, true);
        return true;
      }
      return false;
    }

    @Override
    public void onCanceled(@NotNull ProgressIndicator indicator) {
      LOG.assertTrue(myCalcElementsThread == this, myCalcElementsThread);
      new CalcElementsThread(myPattern, myCheckboxState, myCallback, myModalityState).scheduleThread();
    }

    private void addElementsByPattern(@NotNull String pattern,
                                      @NotNull final Set<Object> elements,
                                      @NotNull final ProgressIndicator indicator,
                                      boolean everywhere) {
      long start = System.currentTimeMillis();
      myProvider.filterElements(
        ChooseByNameBase.this, pattern, everywhere,
        indicator,
        new Processor<Object>() {
          @Override
          public boolean process(Object o) {
            if (indicator.isCanceled()) return false;
            elements.add(o);

            if (isOverflow(elements)) {
              elements.add(EXTRA_ELEM);
              return false;
            }
            return true;
          }
        }
      );
      if (myAlwaysHasMore) {
        elements.add(EXTRA_ELEM);
      }
      if (ContributorsBasedGotoByModel.LOG.isDebugEnabled()) {
        long end = System.currentTimeMillis();
        ContributorsBasedGotoByModel.LOG.debug("addElementsByPattern("+pattern+"): "+(end-start)+"ms; "+elements.size()+" elements");
      }
    }

    private void showCard(final String card, final int delay) {
      if (ApplicationManager.getApplication().isUnitTestMode()) return;
      myShowCardAlarm.cancelAllRequests();
      myShowCardAlarm.addRequest(new Runnable() {
        @Override
        public void run() {
          if (!myProgress.isCanceled()) {
            myCard.show(myCardContainer, card);
          }
        }
      }, delay, myModalityState);
    }

    protected boolean isOverflow(@NotNull Set<Object> elementsArray) {
      return elementsArray.size() >= myMaximumListSizeLimit;
    }

    private void cancel() {
      ApplicationManager.getApplication().assertIsDispatchThread();
      myProgress.cancel();
    }

  }

  @NotNull
  private String patternToLowerCase(String pattern) {
    return pattern.toLowerCase(Locale.US);
  }


  public boolean canShowListForEmptyPattern() {
    return isShowListForEmptyPattern() || isShowListAfterCompletionKeyStroke() && lastKeyStrokeIsCompletion();
  }
>>>>>>> b7c0ecf1

  @Override
  protected boolean lastKeyStrokeIsCompletion() {
    return myTextField.isCompletionKeyStroke();
  }

  protected static class HintLabel extends JLabel {
    protected HintLabel(String text) {
      super(text, RIGHT);
      setForeground(Color.darkGray);
    }
  }

<<<<<<< HEAD
  private abstract class ShowFindUsagesAction extends AnAction {
=======
  public int getMaximumListSizeLimit() {
    return myMaximumListSizeLimit;
  }

  public void setMaximumListSizeLimit(final int maximumListSizeLimit) {
    myMaximumListSizeLimit = maximumListSizeLimit;
  }

  public void setListSizeIncreasing(final int listSizeIncreasing) {
    myListSizeIncreasing = listSizeIncreasing;
  }

  public boolean isAlwaysHasMore() {
    return myAlwaysHasMore;
  }

  /**
   * Display <tt>...</tt> item at the end of the list regardless of whether it was filled up or not.
   * This option can be useful in cases, when it can't be said beforehand, that the next call to {@link ChooseByNameItemProvider}
   * won't give new items.
   */
  public void setAlwaysHasMore(boolean enabled) {
    myAlwaysHasMore = enabled;
  }

  private static final String ACTION_NAME = "Show All in View";

  private abstract class ShowFindUsagesAction extends DumbAwareAction {
>>>>>>> b7c0ecf1
    public ShowFindUsagesAction() {
      super(ACTION_NAME, ACTION_NAME, AllIcons.General.AutohideOff);
    }

    @Override
    public void actionPerformed(@NotNull final AnActionEvent e) {
      cancelListUpdater();

      final UsageViewPresentation presentation = new UsageViewPresentation();
      final String text = getTrimmedText();
      final String prefixPattern = myFindUsagesTitle + " \'" + text + "\'";
      final String nonPrefixPattern = myFindUsagesTitle + " \'*" + text + "*\'";
      presentation.setCodeUsagesString(prefixPattern);
      presentation.setUsagesInGeneratedCodeString(prefixPattern + " in generated code");
      presentation.setDynamicUsagesString(nonPrefixPattern);
      presentation.setTabName(prefixPattern);
      presentation.setTabText(prefixPattern);
      presentation.setTargetsNodeText("Unsorted " + patternToLowerCase(prefixPattern));
      final Object[][] elements = getElements();
      final List<PsiElement> targets = new ArrayList<PsiElement>();
      final List<Usage> usages = new ArrayList<Usage>();
      fillUsages(Arrays.asList(elements[0]), usages, targets, false);
      fillUsages(Arrays.asList(elements[1]), usages, targets, true);
      if (myListModel.contains(EXTRA_ELEM)) { //start searching for the rest
        final boolean everywhere = isCheckboxSelected();
        final Set<Object> prefixMatchElementsArray = new LinkedHashSet<Object>();
        final Set<Object> nonPrefixMatchElementsArray = new LinkedHashSet<Object>();
        hideHint();
        ProgressManager.getInstance().run(new Task.Modal(myProject, prefixPattern, true) {
          private ChooseByNameBase.CalcElementsThread myCalcUsagesThread;
          @Override
          public void run(@NotNull final ProgressIndicator indicator) {
            ensureNamesLoaded(everywhere);
            indicator.setIndeterminate(true);
            final TooManyUsagesStatus tooManyUsagesStatus = TooManyUsagesStatus.createFor(indicator);
            myCalcUsagesThread = new CalcElementsThread(text, everywhere, null, ModalityState.NON_MODAL) {
              @Override
              protected boolean isOverflow(@NotNull Set<Object> elementsArray) {
                tooManyUsagesStatus.pauseProcessingIfTooManyUsages();
                if (elementsArray.size() > UsageLimitUtil.USAGES_LIMIT - myMaximumListSizeLimit && tooManyUsagesStatus.switchTooManyUsagesStatus()) {
                  int usageCount = elementsArray.size() + myMaximumListSizeLimit;
                  UsageViewManagerImpl.showTooManyUsagesWarning(getProject(), tooManyUsagesStatus, indicator, presentation, usageCount, null);
                }
                return false;
              }
            };

            ApplicationManager.getApplication().runReadAction(new Runnable() {
              @Override
              public void run() {
                boolean anyPlace = isSearchInAnyPlace();
                setSearchInAnyPlace(false);
                myCalcUsagesThread.addElementsByPattern(text, prefixMatchElementsArray, indicator, everywhere);
                setSearchInAnyPlace(anyPlace);

                if (anyPlace && !indicator.isCanceled()) {
                  myCalcUsagesThread.addElementsByPattern(text, nonPrefixMatchElementsArray, indicator, everywhere);
                  nonPrefixMatchElementsArray.removeAll(prefixMatchElementsArray);
                }

                indicator.setText("Prepare...");
                fillUsages(prefixMatchElementsArray, usages, targets, false);
                fillUsages(nonPrefixMatchElementsArray, usages, targets, true);
              }
            });
          }

          @Override
          public void onSuccess() {
            showUsageView(targets, usages, presentation);
          }

          @Override
          public void onCancel() {
            myCalcUsagesThread.cancel();
          }
        });
      }
      else {
        hideHint();
        showUsageView(targets, usages, presentation);
      }
    }

    private void fillUsages(Collection<Object> matchElementsArray,
                            List<Usage> usages,
                            List<PsiElement> targets,
                            final boolean separateGroup) {
      for (Object o : matchElementsArray) {
        if (o instanceof PsiElement) {
          PsiElement element = (PsiElement)o;
          if (element.getTextRange() != null) {
            usages.add(new UsageInfo2UsageAdapter(new UsageInfo(element) {
              @Override
              public boolean isDynamicUsage() {
                return separateGroup || super.isDynamicUsage();
              }
            }));
          }
          else {
            targets.add(element);
          }
        }
      }
    }

    private void showUsageView(@NotNull List<PsiElement> targets,
                               @NotNull List<Usage> usages,
                               @NotNull UsageViewPresentation presentation) {
      UsageTarget[] usageTargets = targets.isEmpty() ? UsageTarget.EMPTY_ARRAY :
                                   PsiElement2UsageTargetAdapter.convert(PsiUtilCore.toPsiElementArray(targets));
      UsageViewManager.getInstance(myProject).showUsages(usageTargets, usages.toArray(new Usage[usages.size()]), presentation);
    }

    @Override
    public void update(@NotNull AnActionEvent e) {
      if (myFindUsagesTitle == null || myProject == null) {
        e.getPresentation().setVisible(false);
        return;
      }
      final Object[][] elements = getElements();
      e.getPresentation().setEnabled(elements != null && elements[0].length + elements[1].length > 0);
    }

    public abstract Object[][] getElements();
  }

  @Override
  public JTextField getTextField() {
    return myTextField;
  }
}<|MERGE_RESOLUTION|>--- conflicted
+++ resolved
@@ -41,16 +41,11 @@
 import com.intellij.openapi.editor.ex.util.EditorUtil;
 import com.intellij.openapi.keymap.KeymapManager;
 import com.intellij.openapi.keymap.KeymapUtil;
-import com.intellij.openapi.progress.ProcessCanceledException;
 import com.intellij.openapi.progress.ProgressIndicator;
 import com.intellij.openapi.progress.ProgressManager;
 import com.intellij.openapi.progress.Task;
 import com.intellij.openapi.progress.util.TooManyUsagesStatus;
-<<<<<<< HEAD
-=======
 import com.intellij.openapi.project.DumbAwareAction;
-import com.intellij.openapi.project.DumbService;
->>>>>>> b7c0ecf1
 import com.intellij.openapi.project.Project;
 import com.intellij.openapi.ui.popup.*;
 import com.intellij.openapi.util.*;
@@ -932,16 +927,8 @@
     }
 
     private void fillInCommonPrefix(@NotNull final String pattern) {
-<<<<<<< HEAD
-      if (StringUtil.isEmpty(pattern) && !canShowListForEmptyPattern()) {
-        return;
-      }
-
       final List<String> list = myProvider.filterNames(ChooseByNameBase.this, getNames(isCheckboxSelected()), pattern);
-=======
-      final List<String> list = myProvider.filterNames(ChooseByNameBase.this, getNames(myCheckBox.isSelected()), pattern);
       if (list.isEmpty()) return;
->>>>>>> b7c0ecf1
 
       if (isComplexPattern(pattern)) return; //TODO: support '*'
       final String oldText = getTrimmedText();
@@ -1039,162 +1026,6 @@
     return panel;
   }
 
-<<<<<<< HEAD
-=======
-  private class CalcElementsThread extends ReadTask {
-    private final String myPattern;
-    private final boolean myCheckboxState;
-    private final Consumer<Set<?>> myCallback;
-    private final ModalityState myModalityState;
-
-    private final ProgressIndicator myProgress = new ProgressIndicatorBase();
-
-    CalcElementsThread(String pattern,
-                       boolean checkboxState,
-                       Consumer<Set<?>> callback,
-                       @NotNull ModalityState modalityState) {
-      myPattern = pattern;
-      myCheckboxState = checkboxState;
-      myCallback = callback;
-      myModalityState = modalityState;
-    }
-
-    private final Alarm myShowCardAlarm = new Alarm();
-
-    void scheduleThread() {
-      ApplicationManager.getApplication().assertIsDispatchThread();
-      myCalcElementsThread = this;
-      showCard(SEARCHING_CARD, 200);
-      ProgressIndicatorUtils.scheduleWithWriteActionPriority(myProgress, this);
-    }
-
-    @Override
-    public Continuation runBackgroundProcess(@NotNull final ProgressIndicator indicator) {
-      if (DumbService.isDumbAware(myModel)) return super.runBackgroundProcess(indicator);
-
-      return DumbService.getInstance(myProject).runReadActionInSmartMode(new Computable<Continuation>() {
-        @Override
-        public Continuation compute() {
-          return performInReadAction(indicator);
-        }
-      });
-    }
-
-    @Nullable
-    @Override
-    public Continuation performInReadAction(@NotNull ProgressIndicator indicator) throws ProcessCanceledException {
-      if (myProject != null && myProject.isDisposed()) return null;
-
-      final Set<Object> elements = new LinkedHashSet<Object>();
-
-      boolean scopeExpanded = fillWithScopeExpansion(elements, myPattern);
-
-      String lowerCased = patternToLowerCase(myPattern);
-      if (elements.isEmpty() && !lowerCased.equals(myPattern)) {
-        scopeExpanded = fillWithScopeExpansion(elements, lowerCased);
-      }
-      final String cardToShow = elements.isEmpty() ? NOT_FOUND_CARD : scopeExpanded ? NOT_FOUND_IN_PROJECT_CARD : CHECK_BOX_CARD;
-
-      final boolean edt = myModel instanceof EdtSortingModel;
-      final Set<Object> filtered = !edt ? filter(elements) : Collections.emptySet();
-      return new Continuation(new Runnable() {
-        @Override
-        public void run() {
-          if (!checkDisposed() && !myProgress.isCanceled()) {
-            CalcElementsThread currentBgProcess = myCalcElementsThread;
-            LOG.assertTrue(currentBgProcess == CalcElementsThread.this, currentBgProcess);
-
-            showCard(cardToShow, 0);
-
-            myCallback.consume(edt ? filter(elements) : filtered);
-          }
-        }
-      }, myModalityState);
-    }
-
-    private boolean fillWithScopeExpansion(Set<Object> elements, String pattern) {
-      if (!ourLoadNamesEachTime) ensureNamesLoaded(myCheckboxState);
-      addElementsByPattern(pattern, elements, myProgress, myCheckboxState);
-
-      if (elements.isEmpty() && !myCheckboxState) {
-        if (!ourLoadNamesEachTime) ensureNamesLoaded(true);
-        addElementsByPattern(pattern, elements, myProgress, true);
-        return true;
-      }
-      return false;
-    }
-
-    @Override
-    public void onCanceled(@NotNull ProgressIndicator indicator) {
-      LOG.assertTrue(myCalcElementsThread == this, myCalcElementsThread);
-      new CalcElementsThread(myPattern, myCheckboxState, myCallback, myModalityState).scheduleThread();
-    }
-
-    private void addElementsByPattern(@NotNull String pattern,
-                                      @NotNull final Set<Object> elements,
-                                      @NotNull final ProgressIndicator indicator,
-                                      boolean everywhere) {
-      long start = System.currentTimeMillis();
-      myProvider.filterElements(
-        ChooseByNameBase.this, pattern, everywhere,
-        indicator,
-        new Processor<Object>() {
-          @Override
-          public boolean process(Object o) {
-            if (indicator.isCanceled()) return false;
-            elements.add(o);
-
-            if (isOverflow(elements)) {
-              elements.add(EXTRA_ELEM);
-              return false;
-            }
-            return true;
-          }
-        }
-      );
-      if (myAlwaysHasMore) {
-        elements.add(EXTRA_ELEM);
-      }
-      if (ContributorsBasedGotoByModel.LOG.isDebugEnabled()) {
-        long end = System.currentTimeMillis();
-        ContributorsBasedGotoByModel.LOG.debug("addElementsByPattern("+pattern+"): "+(end-start)+"ms; "+elements.size()+" elements");
-      }
-    }
-
-    private void showCard(final String card, final int delay) {
-      if (ApplicationManager.getApplication().isUnitTestMode()) return;
-      myShowCardAlarm.cancelAllRequests();
-      myShowCardAlarm.addRequest(new Runnable() {
-        @Override
-        public void run() {
-          if (!myProgress.isCanceled()) {
-            myCard.show(myCardContainer, card);
-          }
-        }
-      }, delay, myModalityState);
-    }
-
-    protected boolean isOverflow(@NotNull Set<Object> elementsArray) {
-      return elementsArray.size() >= myMaximumListSizeLimit;
-    }
-
-    private void cancel() {
-      ApplicationManager.getApplication().assertIsDispatchThread();
-      myProgress.cancel();
-    }
-
-  }
-
-  @NotNull
-  private String patternToLowerCase(String pattern) {
-    return pattern.toLowerCase(Locale.US);
-  }
-
-
-  public boolean canShowListForEmptyPattern() {
-    return isShowListForEmptyPattern() || isShowListAfterCompletionKeyStroke() && lastKeyStrokeIsCompletion();
-  }
->>>>>>> b7c0ecf1
 
   @Override
   protected boolean lastKeyStrokeIsCompletion() {
@@ -1208,38 +1039,7 @@
     }
   }
 
-<<<<<<< HEAD
-  private abstract class ShowFindUsagesAction extends AnAction {
-=======
-  public int getMaximumListSizeLimit() {
-    return myMaximumListSizeLimit;
-  }
-
-  public void setMaximumListSizeLimit(final int maximumListSizeLimit) {
-    myMaximumListSizeLimit = maximumListSizeLimit;
-  }
-
-  public void setListSizeIncreasing(final int listSizeIncreasing) {
-    myListSizeIncreasing = listSizeIncreasing;
-  }
-
-  public boolean isAlwaysHasMore() {
-    return myAlwaysHasMore;
-  }
-
-  /**
-   * Display <tt>...</tt> item at the end of the list regardless of whether it was filled up or not.
-   * This option can be useful in cases, when it can't be said beforehand, that the next call to {@link ChooseByNameItemProvider}
-   * won't give new items.
-   */
-  public void setAlwaysHasMore(boolean enabled) {
-    myAlwaysHasMore = enabled;
-  }
-
-  private static final String ACTION_NAME = "Show All in View";
-
   private abstract class ShowFindUsagesAction extends DumbAwareAction {
->>>>>>> b7c0ecf1
     public ShowFindUsagesAction() {
       super(ACTION_NAME, ACTION_NAME, AllIcons.General.AutohideOff);
     }
