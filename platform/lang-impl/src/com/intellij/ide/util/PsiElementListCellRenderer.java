/*
 * Copyright 2000-2016 JetBrains s.r.o.
 *
 * Licensed under the Apache License, Version 2.0 (the "License");
 * you may not use this file except in compliance with the License.
 * You may obtain a copy of the License at
 *
 * http://www.apache.org/licenses/LICENSE-2.0
 *
 * Unless required by applicable law or agreed to in writing, software
 * distributed under the License is distributed on an "AS IS" BASIS,
 * WITHOUT WARRANTIES OR CONDITIONS OF ANY KIND, either express or implied.
 * See the License for the specific language governing permissions and
 * limitations under the License.
 */

package com.intellij.ide.util;

import com.intellij.ide.ui.UISettings;
import com.intellij.navigation.ColoredItemPresentation;
import com.intellij.navigation.ItemPresentation;
import com.intellij.navigation.NavigationItem;
import com.intellij.openapi.editor.colors.EditorColorsManager;
import com.intellij.openapi.editor.colors.TextAttributesKey;
import com.intellij.openapi.editor.markup.EffectType;
import com.intellij.openapi.editor.markup.TextAttributes;
import com.intellij.openapi.ui.popup.PopupChooserBuilder;
import com.intellij.openapi.util.Iconable;
import com.intellij.openapi.util.registry.Registry;
import com.intellij.openapi.vcs.FileStatus;
import com.intellij.openapi.vcs.FileStatusManager;
import com.intellij.openapi.vfs.VirtualFile;
import com.intellij.problems.WolfTheProblemSolver;
import com.intellij.psi.PsiDirectory;
import com.intellij.psi.PsiElement;
import com.intellij.psi.PsiFile;
import com.intellij.ui.*;
import com.intellij.ui.speedSearch.SpeedSearchUtil;
import com.intellij.util.IconUtil;
import com.intellij.util.text.Matcher;
import com.intellij.util.text.MatcherHolder;
import com.intellij.util.ui.UIUtil;
import org.jetbrains.annotations.NotNull;
import org.jetbrains.annotations.Nullable;

import javax.accessibility.Accessible;
import javax.accessibility.AccessibleContext;
import javax.swing.*;
import java.awt.*;
import java.util.Comparator;

public abstract class PsiElementListCellRenderer<T extends PsiElement> extends JPanel implements ListCellRenderer {

  private static final String LEFT = BorderLayout.WEST;

  private boolean myFocusBorderEnabled = Registry.is("psi.element.list.cell.renderer.focus.border.enabled");
  protected int myRightComponentWidth;

  protected PsiElementListCellRenderer() {
    super(new BorderLayout());
  }

  private class MyAccessibleContext extends JPanel.AccessibleJPanel {
    @Override
    public String getAccessibleName() {
      LayoutManager lm = PsiElementListCellRenderer.this.getLayout();
      assert lm instanceof BorderLayout;
      Component leftCellRendererComp = ((BorderLayout)lm).getLayoutComponent(LEFT);
      return leftCellRendererComp instanceof Accessible ?
             leftCellRendererComp.getAccessibleContext().getAccessibleName() : super.getAccessibleName();
    }
  }

  @Override
  public AccessibleContext getAccessibleContext() {
    if (accessibleContext == null) {
      accessibleContext = new MyAccessibleContext();
    }
    return accessibleContext;
  }

  protected static Color getBackgroundColor(@Nullable Object value) {
    if (value instanceof PsiElement) {
      final PsiElement psiElement = (PsiElement)value;
      final FileColorManager colorManager = FileColorManager.getInstance(psiElement.getProject());

      if (colorManager.isEnabled()) {
        VirtualFile file = null;
        PsiFile psiFile = psiElement.getContainingFile();

        if (psiFile != null) {
          file = psiFile.getVirtualFile();
        } else if (psiElement instanceof PsiDirectory) {
          file = ((PsiDirectory)psiElement).getVirtualFile();
        }
        final Color fileBgColor = file != null ? colorManager.getRendererBackground(file) : null;

        if (fileBgColor != null) {
          return fileBgColor;
        }
      }
    }

    return UIUtil.getListBackground();
  }

  private class LeftRenderer extends ColoredListCellRenderer {
    private final String myModuleName;
    private final Matcher myMatcher;

    public LeftRenderer(final String moduleName, Matcher matcher) {
      myModuleName = moduleName;
      myMatcher = matcher;
    }

    @Override
    protected void customizeCellRenderer(@NotNull JList list, Object value, int index, boolean selected, boolean hasFocus) {
      Color bgColor = UIUtil.getListBackground();
      Color color = list.getForeground();
      setPaintFocusBorder(hasFocus && UIUtil.isToUseDottedCellBorder() && myFocusBorderEnabled);
      if (value instanceof PsiElement) {
        T element = (T)value;
        String name = element.isValid() ? getElementText(element) : "INVALID";
        PsiFile psiFile = element.isValid() ? element.getContainingFile() : null;
        boolean isProblemFile = false;

        if (psiFile != null) {
          VirtualFile vFile = psiFile.getVirtualFile();
          if (vFile != null) {
            if (WolfTheProblemSolver.getInstance(psiFile.getProject()).isProblemFile(vFile)) {
              isProblemFile = true;
            }
            FileStatus status = FileStatusManager.getInstance(psiFile.getProject()).getStatus(vFile);
            color = status.getColor();

            final FileColorManager colorManager = FileColorManager.getInstance(psiFile.getProject());
            if (colorManager.isEnabled()) {
              final Color fileBgColor = colorManager.getRendererBackground(psiFile);
              bgColor = fileBgColor == null ? bgColor : fileBgColor;
            }
          }
        }

        TextAttributes attributes = getNavigationItemAttributes(value);

        if (isProblemFile) {
          attributes = TextAttributes.merge(new TextAttributes(color, null, JBColor.RED, EffectType.WAVE_UNDERSCORE, Font.PLAIN), attributes);
        }

        SimpleTextAttributes nameAttributes = attributes != null ? SimpleTextAttributes.fromTextAttributes(attributes) : null;

        if (nameAttributes == null) nameAttributes = new SimpleTextAttributes(SimpleTextAttributes.STYLE_PLAIN, color);

        assert name != null : "Null name for PSI element " + element + " (by " + PsiElementListCellRenderer.this + ")";
        SpeedSearchUtil.appendColoredFragmentForMatcher(name,  this, nameAttributes, myMatcher, bgColor, selected);
        if (!element.isValid()) {
          append(" Invalid", SimpleTextAttributes.ERROR_ATTRIBUTES);
          return;
        }
        setIcon(PsiElementListCellRenderer.this.getIcon(element));

        String containerText = getContainerTextForLeftComponent(element, name + (myModuleName != null ? myModuleName + "        " : ""));
        if (containerText != null) {
          append(" " + containerText, new SimpleTextAttributes(SimpleTextAttributes.STYLE_PLAIN, JBColor.GRAY));
        }
      }
      else if (!customizeNonPsiElementLeftRenderer(this, list, value, index, selected, hasFocus)) {
        setIcon(IconUtil.getEmptyIcon(false));
        append(value == null ? "" : value.toString(), new SimpleTextAttributes(SimpleTextAttributes.STYLE_PLAIN, list.getForeground()));
      }
      setBackground(selected ? UIUtil.getListSelectionBackground() : bgColor);
    }
  }

  @Nullable
  protected TextAttributes getNavigationItemAttributes(Object value) {
    TextAttributes attributes = null;

    if (value instanceof NavigationItem) {
      TextAttributesKey attributesKey = null;
      final ItemPresentation presentation = ((NavigationItem)value).getPresentation();
      if (presentation instanceof ColoredItemPresentation) attributesKey = ((ColoredItemPresentation) presentation).getTextAttributesKey();

      if (attributesKey != null) {
        attributes = EditorColorsManager.getInstance().getGlobalScheme().getAttributes(attributesKey);
      }
    }
    return attributes;
  }

  @Override
  public Component getListCellRendererComponent(JList list, Object value, int index, boolean isSelected, boolean cellHasFocus) {
    removeAll();
    myRightComponentWidth = 0;
    DefaultListCellRenderer rightRenderer = getRightCellRenderer(value);
    Component rightCellRendererComponent = null;
    JPanel spacer = null;
    if (rightRenderer != null) {
      rightCellRendererComponent = rightRenderer.getListCellRendererComponent(list, value, index, isSelected, cellHasFocus);
      add(rightCellRendererComponent, BorderLayout.EAST);
      spacer = new JPanel();
      spacer.setBorder(BorderFactory.createEmptyBorder(0, 2, 0, 2));
      add(spacer, BorderLayout.CENTER);
      myRightComponentWidth = rightCellRendererComponent.getPreferredSize().width;
      myRightComponentWidth += spacer.getPreferredSize().width;
    }

<<<<<<< HEAD
    ListCellRenderer leftRenderer = createColoredListCellRenderer();
=======
    ListCellRenderer leftRenderer = new LeftRenderer(null, MatcherHolder.getAssociatedMatcher(list));
>>>>>>> bd50525b
    final Component leftCellRendererComponent = leftRenderer.getListCellRendererComponent(list, value, index, isSelected, cellHasFocus);
    add(leftCellRendererComponent, LEFT);
    final Color bg = isSelected ? UIUtil.getListSelectionBackground() : leftCellRendererComponent.getBackground();
    setBackground(bg);
    if (rightCellRendererComponent != null) {
      rightCellRendererComponent.setBackground(bg);
    }
    if (spacer != null) {
      spacer.setBackground(bg);
    }
    return this;
  }

  @NotNull
  public ColoredListCellRenderer createColoredListCellRenderer() {
    return new LeftRenderer(null, myMatcher);
  }

  protected void setFocusBorderEnabled(boolean enabled) {
    myFocusBorderEnabled = enabled;
  }

  protected boolean customizeNonPsiElementLeftRenderer(ColoredListCellRenderer renderer,
                                                       JList list,
                                                       Object value,
                                                       int index,
                                                       boolean selected,
                                                       boolean hasFocus) {
    return false;
  }

  @Nullable
  protected DefaultListCellRenderer getRightCellRenderer(final Object value) {
    if (UISettings.getInstance().SHOW_ICONS_IN_QUICK_NAVIGATION) {
      final DefaultListCellRenderer renderer = ModuleRendererFactory.findInstance(value).getModuleRenderer();
      if (renderer instanceof PlatformModuleRendererFactory.PlatformModuleRenderer) {
        // it won't display any new information
        return null;
      }
      return renderer;
    }
    return null;
  }

  public abstract String getElementText(T element);

  @Nullable
  protected abstract String getContainerText(T element, final String name);

  @Nullable
  protected String getContainerTextForLeftComponent(T element, final String name) {
    return getContainerText(element, name);
  }

  @Iconable.IconFlags
  protected abstract int getIconFlags();

  protected Icon getIcon(PsiElement element) {
    return element.getIcon(getIconFlags());
  }

  public Comparator<T> getComparator() {
    return (o1, o2) -> getComparingObject(o1).compareTo(getComparingObject(o2));
  }

  @NotNull
  public Comparable getComparingObject(T element) {
    String elementText = getElementText(element);
    String containerText = getContainerText(element, elementText);
    return containerText != null ? elementText + " " + containerText : elementText;
  }

  public void installSpeedSearch(PopupChooserBuilder builder) {
    installSpeedSearch(builder, false);
  }

  public void installSpeedSearch(PopupChooserBuilder builder, final boolean includeContainerText) {
    builder.setFilteringEnabled(o -> {
      if (o instanceof PsiElement) {
        final String elementText = getElementText((T)o);
        if (includeContainerText) {
          return elementText + " " + getContainerText((T)o, elementText);
        }
        return elementText;
      }
      else {
        return o.toString();
      }
    });
  }

  /**
   * User {@link #installSpeedSearch(com.intellij.openapi.ui.popup.PopupChooserBuilder)} instead
   */
  @Deprecated
  public void installSpeedSearch(JList list) {
    new ListSpeedSearch(list) {
      @Override
      protected String getElementText(Object o) {
        if (o instanceof PsiElement) {
          final String elementText = PsiElementListCellRenderer.this.getElementText((T)o);
          return elementText + " " + getContainerText((T)o, elementText);
        }
        else {
          return o.toString();
        }
      }
    };
  }
}<|MERGE_RESOLUTION|>--- conflicted
+++ resolved
@@ -205,11 +205,7 @@
       myRightComponentWidth += spacer.getPreferredSize().width;
     }
 
-<<<<<<< HEAD
-    ListCellRenderer leftRenderer = createColoredListCellRenderer();
-=======
-    ListCellRenderer leftRenderer = new LeftRenderer(null, MatcherHolder.getAssociatedMatcher(list));
->>>>>>> bd50525b
+    ListCellRenderer leftRenderer = createColoredListCellRenderer(MatcherHolder.getAssociatedMatcher(list));
     final Component leftCellRendererComponent = leftRenderer.getListCellRendererComponent(list, value, index, isSelected, cellHasFocus);
     add(leftCellRendererComponent, LEFT);
     final Color bg = isSelected ? UIUtil.getListSelectionBackground() : leftCellRendererComponent.getBackground();
@@ -224,8 +220,8 @@
   }
 
   @NotNull
-  public ColoredListCellRenderer createColoredListCellRenderer() {
-    return new LeftRenderer(null, myMatcher);
+  public ColoredListCellRenderer createColoredListCellRenderer(Matcher matcher) {
+    return new LeftRenderer(null, matcher);
   }
 
   protected void setFocusBorderEnabled(boolean enabled) {
