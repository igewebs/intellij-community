/*
 * Copyright 2000-2017 JetBrains s.r.o.
 *
 * Licensed under the Apache License, Version 2.0 (the "License");
 * you may not use this file except in compliance with the License.
 * You may obtain a copy of the License at
 *
 * http://www.apache.org/licenses/LICENSE-2.0
 *
 * Unless required by applicable law or agreed to in writing, software
 * distributed under the License is distributed on an "AS IS" BASIS,
 * WITHOUT WARRANTIES OR CONDITIONS OF ANY KIND, either express or implied.
 * See the License for the specific language governing permissions and
 * limitations under the License.
 */
package com.intellij.openapi.externalSystem.view;

import com.intellij.execution.Location;
import com.intellij.execution.RunManagerListener;
import com.intellij.execution.RunnerAndConfigurationSettings;
import com.intellij.ide.util.treeView.TreeState;
import com.intellij.notification.NotificationGroup;
import com.intellij.openapi.Disposable;
import com.intellij.openapi.actionSystem.*;
import com.intellij.openapi.application.ApplicationManager;
import com.intellij.openapi.application.ModalityState;
import com.intellij.openapi.diagnostic.Logger;
import com.intellij.openapi.externalSystem.ExternalSystemUiAware;
import com.intellij.openapi.externalSystem.action.ExternalSystemActionUtil;
import com.intellij.openapi.externalSystem.action.ExternalSystemViewGearAction;
import com.intellij.openapi.externalSystem.model.*;
import com.intellij.openapi.externalSystem.model.execution.ExternalTaskExecutionInfo;
import com.intellij.openapi.externalSystem.model.project.ProjectData;
import com.intellij.openapi.externalSystem.model.task.TaskData;
import com.intellij.openapi.externalSystem.service.execution.ExternalSystemTaskLocation;
import com.intellij.openapi.externalSystem.service.project.ProjectDataManager;
import com.intellij.openapi.externalSystem.service.project.manage.ExternalProjectsManagerImpl;
import com.intellij.openapi.externalSystem.service.project.manage.ExternalSystemShortcutsManager;
import com.intellij.openapi.externalSystem.service.project.manage.ExternalSystemTaskActivator;
import com.intellij.openapi.externalSystem.settings.ExternalSystemSettingsListenerAdapter;
import com.intellij.openapi.externalSystem.util.ExternalSystemApiUtil;
import com.intellij.openapi.externalSystem.util.ExternalSystemUiUtil;
import com.intellij.openapi.externalSystem.util.ExternalSystemUtil;
import com.intellij.openapi.project.Project;
import com.intellij.openapi.ui.SimpleToolWindowPanel;
import com.intellij.openapi.util.Disposer;
import com.intellij.openapi.util.WriteExternalException;
import com.intellij.openapi.vfs.VfsUtilCore;
import com.intellij.openapi.vfs.VirtualFile;
import com.intellij.openapi.wm.ex.ToolWindowEx;
import com.intellij.openapi.wm.ex.ToolWindowManagerAdapter;
import com.intellij.openapi.wm.ex.ToolWindowManagerEx;
import com.intellij.openapi.wm.impl.ToolWindowImpl;
import com.intellij.pom.Navigatable;
import com.intellij.ui.PopupHandler;
import com.intellij.ui.ScrollPaneFactory;
import com.intellij.ui.treeStructure.SimpleTree;
import com.intellij.util.DisposeAwareRunnable;
import com.intellij.util.SmartList;
import com.intellij.util.containers.ContainerUtil;
import com.intellij.util.containers.MultiMap;
import org.jdom.Element;
import org.jetbrains.annotations.NonNls;
import org.jetbrains.annotations.NotNull;
import org.jetbrains.annotations.Nullable;

import javax.swing.tree.TreeSelectionModel;
import java.awt.*;
import java.awt.event.InputEvent;
import java.util.*;
import java.util.List;

/**
 * @author Vladislav.Soroka
 * @since 9/19/2014
 */
public class ExternalProjectsViewImpl extends SimpleToolWindowPanel implements DataProvider, ExternalProjectsView, Disposable {
  public static final Logger LOG = Logger.getInstance(ExternalProjectsViewImpl.class);

  @NotNull
  private final Project myProject;
  @NotNull
  private final ExternalProjectsManagerImpl myProjectsManager;
  @NotNull
  private final ToolWindowEx myToolWindow;
  @NotNull
  private final ProjectSystemId myExternalSystemId;
  @NotNull
  private final ExternalSystemUiAware myUiAware;
  @NotNull
  private final Set<Listener> listeners = ContainerUtil.newHashSet();

  @Nullable
  private ExternalProjectsStructure myStructure;
  private SimpleTree myTree;
  @NotNull
  private final NotificationGroup myNotificationGroup;

  private ExternalProjectsViewState myState = new ExternalProjectsViewState();

  public ExternalProjectsViewImpl(@NotNull Project project, @NotNull ToolWindowEx toolWindow, @NotNull ProjectSystemId externalSystemId) {
    super(true, true);
    myProject = project;
    myToolWindow = toolWindow;
    myExternalSystemId = externalSystemId;
    myUiAware = ExternalSystemUiUtil.getUiAware(externalSystemId);
    myProjectsManager = ExternalProjectsManagerImpl.getInstance(myProject);

    String toolWindowId =
      toolWindow instanceof ToolWindowImpl ? ((ToolWindowImpl)toolWindow).getId() : myExternalSystemId.getReadableName();

    String notificationId = "notification.group.id." + externalSystemId.getId().toLowerCase(Locale.ENGLISH);
    NotificationGroup registeredGroup = NotificationGroup.findRegisteredGroup(notificationId);
    myNotificationGroup = registeredGroup != null ? registeredGroup : NotificationGroup.toolWindowGroup(notificationId, toolWindowId);
  }

  @Nullable
  @Override
  public Object getData(@NonNls String dataId) {
    if (ExternalSystemDataKeys.VIEW.is(dataId)) return this;

    if (PlatformDataKeys.HELP_ID.is(dataId)) return "reference.toolwindows.gradle";
    if (CommonDataKeys.PROJECT.is(dataId)) return myProject;
    if (CommonDataKeys.VIRTUAL_FILE.is(dataId)) return extractVirtualFile();
    if (CommonDataKeys.VIRTUAL_FILE_ARRAY.is(dataId)) return extractVirtualFiles();
    if (Location.DATA_KEY.is(dataId)) {
      return extractLocation();
    }
    if (CommonDataKeys.NAVIGATABLE_ARRAY.is(dataId)) return extractNavigatables();

    if (ExternalSystemDataKeys.EXTERNAL_SYSTEM_ID.is(dataId)) return myExternalSystemId;
    if (ExternalSystemDataKeys.UI_AWARE.is(dataId)) return myUiAware;
    if (ExternalSystemDataKeys.SELECTED_PROJECT_NODE.is(dataId)) return getSelectedProjectNode();
    if (ExternalSystemDataKeys.SELECTED_NODES.is(dataId)) return getSelectedNodes(ExternalSystemNode.class);
    if (ExternalSystemDataKeys.PROJECTS_TREE.is(dataId)) return myTree;
    if (ExternalSystemDataKeys.NOTIFICATION_GROUP.is(dataId)) return myNotificationGroup;

    return super.getData(dataId);
  }

  @Override
  @NotNull
  public Project getProject() {
    return myProject;
  }

  @Override
  @NotNull
  public ExternalSystemUiAware getUiAware() {
    return myUiAware;
  }

  @Override
  public ExternalSystemShortcutsManager getShortcutsManager() {
    return myProjectsManager.getShortcutsManager();
  }

  @Override
  public ExternalSystemTaskActivator getTaskActivator() {
    return myProjectsManager.getTaskActivator();
  }

  @Override
  @NotNull
  public ProjectSystemId getSystemId() {
    return myExternalSystemId;
  }

  @NotNull
  public NotificationGroup getNotificationGroup() {
    return myNotificationGroup;
  }

  public void init() {
    Disposer.register(myProject, this);
    initTree();

    final ToolWindowManagerEx manager = ToolWindowManagerEx.getInstanceEx(myProject);

    final ToolWindowManagerAdapter listener = new ToolWindowManagerAdapter() {
      boolean wasVisible = false;

      @Override
      public void stateChanged() {
        if (myToolWindow.isDisposed()) return;
        boolean visible = myToolWindow.isVisible();
        if (!visible || wasVisible) {
          wasVisible = visible;
          return;
        }
        scheduleStructureUpdate();
        wasVisible = true;
      }
    };
    manager.addToolWindowManagerListener(listener, myProject);

    getShortcutsManager().addListener(new ExternalSystemShortcutsManager.Listener() {
      @Override
      public void shortcutsUpdated() {
        scheduleTasksUpdate();

        scheduleStructureRequest(() -> {
          assert myStructure != null;
          myStructure.updateNodes(RunConfigurationNode.class);
        });
      }
    });

    getTaskActivator().addListener(new ExternalSystemTaskActivator.Listener() {
      @Override
      public void tasksActivationChanged() {
        scheduleTasksUpdate();

        scheduleStructureRequest(() -> {
          assert myStructure != null;
          myStructure.updateNodes(RunConfigurationNode.class);
        });
      }
    });

    myProject.getMessageBus().connect(this).subscribe(RunManagerListener.TOPIC, new RunManagerListener() {
      private void changed() {
        scheduleStructureRequest(() -> {
          assert myStructure != null;
          myStructure.visitNodes(ModuleNode.class, node -> node.updateRunConfigurations());
        });
      }

      @Override
      public void runConfigurationAdded(@NotNull RunnerAndConfigurationSettings settings) {
        changed();
      }

      @Override
      public void runConfigurationRemoved(@NotNull RunnerAndConfigurationSettings settings) {
        changed();
      }

      @Override
      public void runConfigurationChanged(@NotNull RunnerAndConfigurationSettings settings) {
        changed();
      }
    });

    ExternalSystemApiUtil.subscribe(myProject, myExternalSystemId, new ExternalSystemSettingsListenerAdapter(){
      @Override
      public void onUseAutoImportChange(boolean currentValue, @NotNull final String linkedProjectPath) {
        scheduleStructureRequest(() -> {
          assert myStructure != null;
          final List<ProjectNode> projectNodes = myStructure.getNodes(ProjectNode.class);
          for (ProjectNode projectNode : projectNodes) {
            final ProjectData projectData = projectNode.getData();
            if(projectData != null && projectData.getLinkedExternalProjectPath().equals(linkedProjectPath)) {
              projectNode.updateProject();
              break;
            }
          }
        });
      }
    });

    myToolWindow.setAdditionalGearActions(createAdditionalGearActionsGroup());

    scheduleStructureUpdate();
  }

  @Override
  public void handleDoubleClickOrEnter(@NotNull ExternalSystemNode node, @Nullable String actionId, InputEvent inputEvent) {
    if (actionId != null) {
      ExternalSystemActionUtil.executeAction(actionId, inputEvent);
    }
    for (Listener listener : listeners) {
      listener.onDoubleClickOrEnter(node, inputEvent);
    }
  }

  @Override
  public void addListener(@NotNull Listener listener) {
    listeners.add(listener);
  }

  private ActionGroup createAdditionalGearActionsGroup() {
    ActionManager actionManager = ActionManager.getInstance();
    DefaultActionGroup group = new DefaultActionGroup();
    String[] ids = new String[]{"ExternalSystem.GroupTasks", "ExternalSystem.ShowInheritedTasks", "ExternalSystem.ShowIgnored"};
    for (String id : ids) {
      final AnAction gearAction = actionManager.getAction(id);
      if (gearAction instanceof ExternalSystemViewGearAction) {
        ((ExternalSystemViewGearAction)gearAction).setView(this);
        group.add(gearAction);
        Disposer.register(myProject, new Disposable() {
          @Override
          public void dispose() {
            ((ExternalSystemViewGearAction)gearAction).setView(null);
          }
        });
      }
    }
    return group;
  }

  private void initStructure() {
    myStructure = new ExternalProjectsStructure(myProject, myTree);
    Disposer.register(this, myStructure);
    myStructure.init(this);
  }

  private void initTree() {
    myTree = new SimpleTree();
    myTree.getSelectionModel().setSelectionMode(TreeSelectionModel.DISCONTIGUOUS_TREE_SELECTION);

    final ActionManager actionManager = ActionManager.getInstance();
    ActionToolbar actionToolbar = actionManager.createActionToolbar(myExternalSystemId.getReadableName() + " View Toolbar",
                                                                    (DefaultActionGroup)actionManager
                                                                      .getAction("ExternalSystemView.ActionsToolbar"), true);

    actionToolbar.setTargetComponent(myTree);
    setToolbar(actionToolbar.getComponent());
    setContent(ScrollPaneFactory.createScrollPane(myTree));

    myTree.addMouseListener(new PopupHandler() {
      @Override
      public void invokePopup(final Component comp, final int x, final int y) {
        final String id = getMenuId(getSelectedNodes(ExternalSystemNode.class));
        if (id != null) {
          final ActionGroup actionGroup = (ActionGroup)actionManager.getAction(id);
          if (actionGroup != null) {
            actionManager.createActionPopupMenu("", actionGroup).getComponent().show(comp, x, y);
          }
        }
      }

      @Nullable
      private String getMenuId(Collection<? extends ExternalSystemNode> nodes) {
        String id = null;
        for (ExternalSystemNode node : nodes) {
          String menuId = node.getMenuId();
          if (menuId == null) {
            return null;
          }
          if (id == null) {
            id = menuId;
          }
          else if (!id.equals(menuId)) {
            return null;
          }
        }
        return id;
      }
    });
  }

  public void scheduleStructureUpdate() {
    scheduleStructureRequest(() -> {
      final Collection<ExternalProjectInfo> projectsData =
        ProjectDataManager.getInstance().getExternalProjectsData(myProject, myExternalSystemId);

      final List<DataNode<ProjectData>> toImport =
        ContainerUtil.mapNotNull(projectsData, info -> info.getExternalProjectStructure());

      assert myStructure != null;
      myStructure.updateProjects(toImport);
    });
  }

  protected boolean isUnitTestMode() {
    return ApplicationManager.getApplication().isUnitTestMode();
  }

  public static void invokeLater(Project p, Runnable r) {
    invokeLater(p, ModalityState.defaultModalityState(), r);
  }

  public static void invokeLater(final Project p, final ModalityState state, final Runnable r) {
    if (ExternalSystemUtil.isNoBackgroundMode()) {
      r.run();
    }
    else {
      ApplicationManager.getApplication().invokeLater(DisposeAwareRunnable.create(r, p), state);
    }
  }

<<<<<<< HEAD
=======
  public static boolean isNoBackgroundMode() {
    return (ApplicationManager.getApplication().isUnitTestMode()
            || ApplicationManager.getApplication().isHeadlessEnvironment());
  }

  @Override
>>>>>>> 76f5832e
  public void updateUpTo(ExternalSystemNode node) {
    ExternalProjectsStructure structure = getStructure();
    if (structure != null) {
      structure.updateUpTo(node);
    }
  }

  @Override
  @Nullable
  public ExternalProjectsStructure getStructure() {
    return myStructure;
  }

  @Override
  @NotNull
  public List<ExternalSystemNode<?>> createNodes(@NotNull ExternalProjectsView externalProjectsView,
                                                 @Nullable ExternalSystemNode<?> parent,
                                                 @NotNull DataNode<?> dataNode) {
    final List<ExternalSystemNode<?>> result = new SmartList<>();
    final MultiMap<Key<?>, DataNode<?>> groups = ExternalSystemApiUtil.group(dataNode.getChildren());
    for (ExternalSystemViewContributor contributor : ExternalSystemViewContributor.EP_NAME.getExtensions()) {
      if (!contributor.getSystemId().equals(ProjectSystemId.IDE) &&
          !contributor.getSystemId().equals(externalProjectsView.getSystemId())) {
        continue;
      }

      final MultiMap<Key<?>, DataNode<?>> dataNodes = new ContainerUtil.KeyOrderedMultiMap<>();
      for (Key<?> key : contributor.getKeys()) {
        ContainerUtil.putIfNotNull(key, groups.get(key), dataNodes);
      }

      if (dataNodes.isEmpty()) continue;

      final List<ExternalSystemNode<?>> childNodes = contributor.createNodes(externalProjectsView, dataNodes);
      result.addAll(childNodes);

      if (parent == null) continue;

      for (ExternalSystemNode childNode : childNodes) {
        childNode.setParent(parent);
      }
    }

    return result;
  }

  @Nullable
  public ExternalProjectsViewState getState() {
    ApplicationManager.getApplication().assertIsDispatchThread();
    if (myStructure != null) {
      try {
        myState.treeState = new Element("root");
        TreeState.createOn(myTree).writeExternal(myState.treeState);
      }
      catch (WriteExternalException e) {
        LOG.warn(e);
      }
    }
    return myState;
  }

  public void loadState(ExternalProjectsViewState state) {
    myState = state;
  }

  @Override
  public boolean getShowIgnored() {
    return myState.showIgnored;
  }

  public void setShowIgnored(boolean value) {
    if (myState.showIgnored != value) {
      myState.showIgnored = value;
      scheduleStructureUpdate();
    }
  }

  @Override
  public boolean getGroupTasks() {
    return myState.groupTasks;
  }

  @Override
  public boolean useTasksNode() {
    return true;
  }

  public void setGroupTasks(boolean value) {
    if (myState.groupTasks != value) {
      myState.groupTasks = value;
      scheduleTasksRebuild();
    }
  }

  @Override
  public boolean showInheritedTasks() {
    return myState.showInheritedTasks;
  }

  public void setShowInheritedTasks(boolean value) {
    if (myState.showInheritedTasks != value) {
      myState.showInheritedTasks = value;
      scheduleStructureUpdate();
    }
  }

  private void scheduleTasksRebuild() {
    scheduleStructureRequest(() -> {
      assert myStructure != null;
      final List<TasksNode> tasksNodes = myStructure.getNodes(TasksNode.class);
      for (TasksNode tasksNode : tasksNodes) {
        tasksNode.cleanUpCache();
        updateUpTo(tasksNode);
      }
    });
  }

  private void scheduleTasksUpdate() {
    scheduleStructureRequest(() -> {
      assert myStructure != null;
      myStructure.updateNodes(TaskNode.class);
    });
  }

  private void scheduleStructureRequest(final Runnable r) {
    if (isUnitTestMode()) {
      r.run();
      return;
    }

    invokeLater(myProject, () -> {
      if (!myToolWindow.isVisible()) return;

      boolean shouldCreate = myStructure == null;
      if (shouldCreate) {
        initStructure();
      }

      myTree.setPaintBusy(true);
      try {
        r.run();
        if (shouldCreate) {
          restoreTreeState();
        }
      }
      finally {
        myTree.setPaintBusy(false);
      }
    });
  }

  private void restoreTreeState() {
    TreeState.createFrom(myState.treeState).applyTo(myTree);
  }

  private <T extends ExternalSystemNode> List<T> getSelectedNodes(Class<T> aClass) {
    return myStructure != null ? myStructure.getSelectedNodes(myTree, aClass) : ContainerUtil.emptyList();
  }

  private List<ProjectNode> getSelectedProjectNodes() {
    return getSelectedNodes(ProjectNode.class);
  }

  @Nullable
  private ProjectNode getSelectedProjectNode() {
    final List<ProjectNode> projectNodes = getSelectedProjectNodes();
    return projectNodes.size() == 1 ? projectNodes.get(0) : null;
  }

  @Nullable
  private ExternalSystemTaskLocation extractLocation() {
    final List<ExternalSystemNode> selectedNodes = getSelectedNodes(ExternalSystemNode.class);
    if (selectedNodes.isEmpty()) return null;

    List<TaskData> tasks = ContainerUtil.newSmartList();

    ExternalTaskExecutionInfo taskExecutionInfo = new ExternalTaskExecutionInfo();

    String projectPath = null;

    for (ExternalSystemNode node : selectedNodes) {
      final Object data = node.getData();
      if (data instanceof TaskData) {
        final TaskData taskData = (TaskData)data;
        if (projectPath == null) {
          projectPath = taskData.getLinkedExternalProjectPath();
        }
        else if (!taskData.getLinkedExternalProjectPath().equals(projectPath)) {
          return null;
        }

        taskExecutionInfo.getSettings().getTaskNames().add(taskData.getName());
        taskExecutionInfo.getSettings().getTaskDescriptions().add(taskData.getDescription());
        tasks.add(taskData);
      }
    }

    if(tasks.isEmpty()) return null;

    taskExecutionInfo.getSettings().setExternalSystemIdString(myExternalSystemId.toString());
    taskExecutionInfo.getSettings().setExternalProjectPath(projectPath);

    return ExternalSystemTaskLocation.create(myProject, myExternalSystemId, projectPath, taskExecutionInfo);
  }

  private VirtualFile extractVirtualFile() {
    for (ExternalSystemNode each : getSelectedNodes(ExternalSystemNode.class)) {
      VirtualFile file = each.getVirtualFile();
      if (file != null && file.isValid()) return file;
    }

    final ProjectNode projectNode = getSelectedProjectNode();
    if (projectNode == null) return null;
    VirtualFile file = projectNode.getVirtualFile();
    if (file == null || !file.isValid()) return null;
    return file;
  }

  private Object extractVirtualFiles() {
    final List<VirtualFile> files = new ArrayList<>();
    for (ExternalSystemNode each : getSelectedNodes(ExternalSystemNode.class)) {
      VirtualFile file = each.getVirtualFile();
      if (file != null && file.isValid()) files.add(file);
    }
    return files.isEmpty() ? null : VfsUtilCore.toVirtualFileArray(files);
  }

  private Object extractNavigatables() {
    final List<Navigatable> navigatables = new ArrayList<>();
    for (ExternalSystemNode each : getSelectedNodes(ExternalSystemNode.class)) {
      Navigatable navigatable = each.getNavigatable();
      if (navigatable != null) navigatables.add(navigatable);
    }
    return navigatables.isEmpty() ? null : navigatables.toArray(new Navigatable[0]);
  }

  @Override
  public void dispose() {
    this.listeners.clear();
    this.myStructure = null;
    this.myTree = null;
  }
}<|MERGE_RESOLUTION|>--- conflicted
+++ resolved
@@ -380,15 +380,6 @@
     }
   }
 
-<<<<<<< HEAD
-=======
-  public static boolean isNoBackgroundMode() {
-    return (ApplicationManager.getApplication().isUnitTestMode()
-            || ApplicationManager.getApplication().isHeadlessEnvironment());
-  }
-
-  @Override
->>>>>>> 76f5832e
   public void updateUpTo(ExternalSystemNode node) {
     ExternalProjectsStructure structure = getStructure();
     if (structure != null) {
