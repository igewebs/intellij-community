<idea-plugin>
  <extensions defaultExtensionNs="com.intellij">
    <appStarter implementation="com.intellij.codeInspection.InspectionMain"/>
    <appStarter implementation="com.intellij.ide.ui.search.TraverseUIStarter"/>
    <appStarter implementation="com.intellij.formatting.commandLine.FormatterStarter"/>

    <preloadingActivity implementation="com.intellij.codeInsight.completion.CompletionPreloader"/>

    <referencesSearch implementation="com.intellij.psi.impl.search.CachesBasedRefSearcher"/>
    <referencesSearch implementation="com.intellij.psi.impl.search.NonPhysicalReferenceSearcher"/>

    <applicationService serviceInterface="com.intellij.codeInsight.completion.CompletionService"
                        serviceImplementation="com.intellij.codeInsight.completion.impl.CompletionServiceImpl"/>

    <applicationService serviceInterface="com.intellij.codeInsight.daemon.impl.VisibleRangeCalculator"
                        serviceImplementation="com.intellij.codeInsight.daemon.impl.VisibleRangeCalculatorImpl"/>

    <applicationService serviceInterface="com.intellij.codeInspection.actions.CleanupInspectionUtil"
                        serviceImplementation="com.intellij.codeInspection.actions.CleanupInspectionUtilImpl"/>

    <applicationService serviceInterface="com.intellij.lang.cacheBuilder.CacheBuilderRegistry"
                        serviceImplementation="com.intellij.lang.cacheBuilder.CacheBuilderRegistryImpl"/>

    <applicationService serviceInterface="com.intellij.codeInsight.intention.IntentionManager"
                        serviceImplementation="com.intellij.codeInsight.intention.impl.config.IntentionManagerImpl"/>
    <applicationService serviceInterface="com.intellij.codeStyle.CodeStyleFacade"
                        serviceImplementation="com.intellij.psi.impl.source.codeStyle.CodeStyleFacadeImpl"/>

    <applicationService serviceInterface="com.intellij.concurrency.JobLauncher"
                        serviceImplementation="com.intellij.concurrency.JobLauncherImpl"/>

    <applicationService serviceInterface="com.intellij.openapi.project.ProjectLocator"
                        serviceImplementation="com.intellij.openapi.project.ProjectLocatorImpl"/>

    <applicationService serviceImplementation="com.intellij.packageDependencies.DependencyUISettings"/>

    <applicationService serviceImplementation="com.intellij.refactoring.rename.RenameHandlerRegistry"/>

    <projectService serviceInterface="com.intellij.ide.fileTemplates.FileTemplateManager"
                    serviceImplementation="com.intellij.ide.fileTemplates.impl.FileTemplateManagerImpl"/>
    <projectService serviceImplementation="com.intellij.ide.fileTemplates.impl.FileTemplateSettings"/>
    <applicationService serviceImplementation="com.intellij.ide.fileTemplates.impl.ExportableFileTemplateSettings"/>

    <applicationService serviceImplementation="com.intellij.ide.PsiCopyPasteManager"/>

    <applicationService serviceImplementation="com.intellij.usages.UsageViewSettings"/>
    <applicationService serviceImplementation="com.intellij.usages.ShowUsagesSettings"/>
    <applicationService serviceImplementation="com.intellij.refactoring.RefactoringSettings"/>
    <applicationService serviceInterface="com.intellij.refactoring.RefactoringActionHandlerFactory"
                        serviceImplementation="com.intellij.refactoring.openapi.impl.RefactoringActionHandlerFactoryImpl"/>
    <applicationService serviceInterface="com.intellij.refactoring.util.RefactoringMessageDialogService"
                        serviceImplementation="com.intellij.refactoring.util.RefactoringMessageDialogServiceImpl"/>

    <applicationService serviceInterface="com.intellij.execution.filters.TextConsoleBuilderFactory"
                        serviceImplementation="com.intellij.execution.filters.TextConsoleBuilderFactoryImpl"/>
    <applicationService serviceInterface="com.intellij.execution.filters.HyperlinkInfoFactory"
                        serviceImplementation="com.intellij.execution.filters.impl.HyperlinkInfoFactoryImpl"/>
    <consoleFilterProvider implementation="com.intellij.execution.filters.UrlFilter$UrlFilterProvider"/>

    <applicationService serviceInterface="com.intellij.lang.PsiBuilderFactory"
                        serviceImplementation="com.intellij.lang.impl.PsiBuilderFactoryImpl"/>

    <applicationService serviceImplementation="com.intellij.codeInsight.documentation.DocumentationManagerUtil"/>

    <applicationService serviceImplementation="com.intellij.navigation.ChooseByNameRegistry"/>


    <applicationService serviceInterface="com.intellij.ide.PsiActionSupportFactory"
                        serviceImplementation="com.intellij.ide.PsiActionSupportFactoryImpl"/>
    <applicationService serviceImplementation="com.intellij.codeInspection.ex.InspectionToolRegistrar"/>
    <applicationService serviceImplementation="com.intellij.codeInsight.template.impl.TemplateSettings"/>
    <applicationService serviceImplementation="com.intellij.codeInsight.template.impl.ExportableTemplateSettings"/>
    <applicationService serviceImplementation="com.intellij.execution.ui.layout.impl.RunnerLayoutSettings"/>

    <applicationService serviceImplementation="com.intellij.codeEditor.printing.PrintSettings"/>
    <applicationService serviceInterface="com.intellij.codeInsight.daemon.DaemonCodeAnalyzerSettings"
                        serviceImplementation="com.intellij.codeInsight.daemon.DaemonCodeAnalyzerSettingsImpl"/>
    <applicationService serviceInterface="com.intellij.codeInsight.daemon.LineMarkerSettings"
                        serviceImplementation="com.intellij.codeInsight.daemon.impl.LineMarkerSettingsImpl"/>

    <applicationService serviceImplementation="com.intellij.codeInsight.actions.FormatChangedTextUtil"/>

    <applicationService serviceInterface="com.intellij.facet.FacetTypeRegistry"
                        serviceImplementation="com.intellij.facet.impl.FacetTypeRegistryImpl"/>

    <projectService serviceInterface="com.intellij.openapi.roots.impl.DirectoryIndex"
                    serviceImplementation="com.intellij.openapi.roots.impl.DirectoryIndexImpl"/>

    <projectService serviceInterface="com.intellij.util.indexing.FileBasedIndexScanRunnableCollector"
                    serviceImplementation="com.intellij.util.indexing.FileBasedIndexScanRunnableCollectorImpl"/>

    <projectService serviceInterface="com.intellij.pom.references.PomService"
                    serviceImplementation="com.intellij.pom.references.PomServiceImpl"/>

    <projectService serviceInterface="com.intellij.psi.search.PsiSearchHelper"
                    serviceImplementation="com.intellij.psi.impl.search.PsiSearchHelperImpl"/>

    <projectService serviceInterface="com.intellij.psi.search.PsiTodoSearchHelper"
                    serviceImplementation="com.intellij.psi.impl.search.PsiTodoSearchHelperImpl"/>

    <projectService serviceInterface="com.intellij.codeInsight.lookup.LookupManager"
                    serviceImplementation="com.intellij.codeInsight.lookup.impl.LookupManagerImpl"/>

    <applicationService serviceInterface="com.intellij.psi.meta.MetaDataRegistrar"
                        serviceImplementation="com.intellij.psi.impl.meta.MetaRegistry"/>

    <applicationService serviceInterface="com.intellij.openapi.paths.PathReferenceManager"
                        serviceImplementation="com.intellij.openapi.paths.PathReferenceManagerImpl"/>

    <applicationService serviceInterface="com.intellij.codeInsight.folding.CodeFoldingSettings"
                        serviceImplementation="com.intellij.codeInsight.folding.CodeFoldingSettingsImpl"/>

    <applicationService serviceInterface="com.intellij.psi.statistics.StatisticsManager"
                        serviceImplementation="com.intellij.psi.statistics.impl.StatisticsManagerImpl"/>

    <applicationService serviceImplementation="com.intellij.codeInsight.intention.impl.config.IntentionManagerSettings"/>

    <applicationService serviceInterface="com.intellij.find.FindSettings"
                        serviceImplementation="com.intellij.find.impl.FindSettingsImpl"/>
    <applicationService serviceImplementation="com.intellij.find.impl.FindSettingsImpl$FindRecents"/>
    <projectService serviceInterface="com.intellij.find.FindInProjectSettings" serviceImplementation="com.intellij.find.impl.FindInProjectRecents"/>
    <pathMacroFilter implementation="com.intellij.find.impl.FindInProjectSettingsBase$FindInProjectPathMacroFilter"/>

    <applicationService serviceImplementation="com.intellij.codeInsight.CodeInsightSettings"/>
    <projectService serviceImplementation="com.intellij.codeInsight.CodeInsightWorkspaceSettings"/>

    <applicationService serviceInterface="com.intellij.openapi.roots.impl.libraries.ApplicationLibraryTable"
                        serviceImplementation="com.intellij.openapi.roots.impl.libraries.ExportableApplicationLibraryTable"/>

    <applicationService serviceInterface="com.intellij.psi.codeStyle.CodeStyleSchemes"
                        serviceImplementation="com.intellij.psi.impl.source.codeStyle.PersistableCodeStyleSchemes"/>

    <applicationService serviceInterface="com.intellij.openapi.roots.libraries.LibraryTablesRegistrar"
                        serviceImplementation="com.intellij.openapi.roots.impl.libraries.LibraryTablesRegistrarImpl"/>

    <applicationService serviceInterface="com.intellij.openapi.roots.libraries.LibraryDetectionManager"
                        serviceImplementation="com.intellij.openapi.roots.impl.libraries.LibraryDetectionManagerImpl"/>

    <applicationService serviceInterface="com.intellij.openapi.roots.libraries.LibraryTypeService"
                        serviceImplementation="com.intellij.openapi.roots.impl.libraries.LibraryTypeServiceImpl"/>

    <applicationService serviceImplementation="com.intellij.usageView.UsageTreeColorsScheme"/>

    <applicationService serviceInterface="com.intellij.ui.IconDeferrer"
                        serviceImplementation="com.intellij.ui.IconDeferrerImpl"/>

    <applicationService serviceInterface="com.intellij.ui.mac.MacMessagesEmulation"
                        serviceImplementation="com.intellij.ui.messages.JBMacMessages"/>

    <applicationService serviceImplementation="com.intellij.psi.codeStyle.AppCodeStyleSettingsManager"/>

    <applicationService serviceImplementation="com.intellij.psi.impl.source.resolve.reference.impl.providers.FileInfoManager"/>
    <applicationService serviceInterface="com.intellij.psi.search.PredefinedSearchScopeProvider"
                        serviceImplementation="com.intellij.psi.search.PredefinedSearchScopeProviderImpl"/>

    <applicationService serviceInterface="com.intellij.psi.PsiReferenceService"
                        serviceImplementation="com.intellij.psi.PsiReferenceServiceImpl"/>

    <applicationService serviceInterface="com.intellij.patterns.compiler.PatternCompilerFactory"
                        serviceImplementation="com.intellij.patterns.compiler.PatternCompilerFactoryImpl"/>

    <applicationService serviceImplementation="com.intellij.ide.PowerSaveMode"/>

    <applicationService serviceInterface="com.intellij.util.download.DownloadableFileService"
                        serviceImplementation="com.intellij.util.download.impl.DownloadableFileServiceImpl"/>

    <applicationService serviceInterface="com.intellij.psi.impl.DocumentCommitProcessor"
                        serviceImplementation="com.intellij.psi.impl.DocumentCommitThread"/>

    <applicationService serviceInterface="com.intellij.psi.stubs.StubTreeLoader"
                        serviceImplementation="com.intellij.psi.stubs.StubTreeLoaderImpl"/>

    <applicationService serviceInterface="com.intellij.ide.util.PsiNavigationSupport"
                        serviceImplementation="com.intellij.ide.util.PsiNavigationSupportImpl"/>

    <applicationService serviceInterface="com.intellij.psi.impl.source.codeStyle.IndentHelper"
                        serviceImplementation="com.intellij.psi.impl.source.codeStyle.IndentHelperImpl"/>

    <applicationService serviceInterface="com.intellij.lang.DefaultASTFactory"
                        serviceImplementation="com.intellij.lang.DefaultASTFactoryImpl"/>

    <applicationService serviceInterface="com.intellij.conversion.ConversionService"
                        serviceImplementation="com.intellij.impl.ConversionServiceImpl"/>

    <applicationService serviceInterface="com.intellij.psi.search.searches.IndexPatternSearch"
                        serviceImplementation="com.intellij.psi.impl.search.IndexPatternSearchImpl"/>

    <applicationService serviceInterface="com.intellij.openapi.fileEditor.UniqueVFilePathBuilder"
                        serviceImplementation="com.intellij.openapi.fileEditor.impl.UniqueVFilePathBuilderImpl"/>

    <applicationService serviceImplementation="com.intellij.psi.codeStyle.arrangement.engine.ArrangementEngine"/>
    <applicationService serviceImplementation="com.intellij.psi.codeStyle.arrangement.MemberOrderService"/>

    <applicationService serviceInterface="com.intellij.psi.impl.source.resolve.reference.impl.providers.FileReferenceCompletion"
                        serviceImplementation="com.intellij.psi.impl.source.resolve.reference.impl.providers.FileReferenceCompletionImpl"/>

    <applicationService serviceInterface="com.intellij.psi.util.PsiEditorUtil"
                        serviceImplementation="com.intellij.psi.util.PsiUtilBase"/>

    <applicationService serviceInterface="com.intellij.openapi.application.PathMacros"
                        serviceImplementation="com.intellij.ide.macro.IdePathMacros"/>

    <applicationService serviceImplementation="com.intellij.lang.IdeLanguageCustomization"/>

    <rearranger.ui implementation="com.intellij.application.options.codeStyle.arrangement.component.DefaultArrangementUiComponentFactory"/>

    <applicationService serviceInterface="com.intellij.ui.EditorTextFieldProvider"
                        serviceImplementation="com.intellij.ui.EditorTextFieldProviderImpl"/>

    <applicationService serviceInterface="com.intellij.formatting.Formatter" serviceImplementation="com.intellij.formatting.FormatterImpl"/>

    <applicationService serviceInterface="com.intellij.codeInsight.editorActions.TabOutScopesTracker"
                        serviceImplementation="com.intellij.codeInsight.editorActions.TabOutScopesTrackerImpl"/>

    <projectService serviceImplementation="com.intellij.psi.codeStyle.ProjectCodeStyleSettingsManager"/>

    <projectService serviceImplementation="com.intellij.psi.codeStyle.LegacyCodeStyleSettingsManager"/>

    <projectService serviceInterface="com.intellij.codeInsight.daemon.impl.analysis.HighlightingLevelManager"
                    serviceImplementation="com.intellij.codeInsight.daemon.impl.analysis.HighlightingSettingsPerFile"/>

    <projectService serviceImplementation="com.intellij.find.findInProject.FindInProjectManager"/>
    <projectService serviceImplementation="com.intellij.find.replaceInProject.ReplaceInProjectManager"/>
    <projectService serviceInterface="com.intellij.codeHighlighting.TextEditorHighlightingPassRegistrar"
                    serviceImplementation="com.intellij.codeInsight.daemon.impl.TextEditorHighlightingPassRegistrarImpl"/>
    <projectService serviceInterface="com.intellij.psi.PsiFileFactory"
                    serviceImplementation="com.intellij.psi.impl.PsiFileFactoryImpl"/>
    <projectService serviceInterface="com.intellij.psi.text.BlockSupport"
                    serviceImplementation="com.intellij.psi.impl.BlockSupportImpl"/>
    <projectService serviceInterface="com.intellij.psi.SmartPointerManager"
                    serviceImplementation="com.intellij.psi.impl.smartPointers.SmartPointerManagerImpl"/>
    <projectService serviceInterface="com.intellij.psi.codeStyle.CodeStyleManager"
                    serviceImplementation="com.intellij.psi.impl.source.codeStyle.CodeStyleManagerImpl"/>
    <projectService serviceInterface="com.intellij.pom.PomModel"
                    serviceImplementation="com.intellij.pom.core.impl.PomModelImpl"/>
    <projectService serviceInterface="com.intellij.psi.impl.include.FileIncludeManager"
                    serviceImplementation="com.intellij.psi.impl.include.FileIncludeManagerImpl"/>
    <projectService serviceInterface="com.intellij.util.CachedValuesFactory"
                    serviceImplementation="com.intellij.psi.impl.PsiCachedValuesFactory"/>


    <projectService serviceInterface="com.intellij.openapi.roots.impl.libraries.ProjectLibraryTable"
                    serviceImplementation="com.intellij.openapi.roots.impl.libraries.ProjectLibraryTableImpl"/>

    <projectService serviceInterface="com.intellij.psi.search.ProjectScopeBuilder"
                    serviceImplementation="com.intellij.psi.search.ProjectScopeBuilderImpl"/>

    <projectService serviceInterface="com.intellij.facet.ProjectWideFacetListenersRegistry"
                    serviceImplementation="com.intellij.facet.impl.ProjectWideFacetListenersRegistryImpl"/>

    <projectService serviceInterface="com.intellij.facet.FacetFinder" serviceImplementation="com.intellij.facet.impl.FacetFinderImpl"/>

    <projectService serviceInterface="com.intellij.facet.ProjectFacetManager"
                    serviceImplementation="com.intellij.facet.impl.ProjectFacetManagerImpl"/>
    <applicationService serviceImplementation="com.intellij.facet.impl.invalid.InvalidFacetType"/>
    <projectService serviceInterface="com.intellij.facet.impl.invalid.InvalidFacetManager"
                    serviceImplementation="com.intellij.facet.impl.invalid.InvalidFacetManagerImpl"/>
    <projectService serviceInterface="com.intellij.openapi.module.ProjectLoadingErrorsNotifier"
                    serviceImplementation="com.intellij.openapi.module.impl.ProjectLoadingErrorsNotifierImpl"
                    testServiceImplementation="com.intellij.openapi.module.impl.ProjectLoadingErrorsHeadlessNotifier"/>
    <projectService serviceImplementation="com.intellij.openapi.module.impl.AutomaticModuleUnloader"/>

    <applicationService serviceInterface="com.intellij.openapi.module.ModuleTypeManager"
                        serviceImplementation="com.intellij.openapi.module.impl.ModuleTypeManagerImpl"/>

    <moduleService serviceInterface="com.intellij.facet.FacetModificationTrackingService"
                   serviceImplementation="com.intellij.facet.impl.FacetModificationTrackingServiceImpl"/>
    <moduleService serviceImplementation="com.intellij.facet.FacetFromExternalSourcesStorage"/>

    <applicationService serviceInterface="com.intellij.framework.detection.impl.FrameworkDetectorRegistry"
                        serviceImplementation="com.intellij.framework.detection.impl.FrameworkDetectorRegistryImpl"/>
    <fileBasedIndex implementation="com.intellij.framework.detection.impl.FrameworkDetectionIndex"/>
    <projectService serviceInterface="com.intellij.framework.detection.DetectionExcludesConfiguration"
                    serviceImplementation="com.intellij.framework.detection.impl.exclude.DetectionExcludesConfigurationImpl"/>
    <projectService serviceImplementation="com.intellij.framework.detection.impl.exclude.old.OldFacetDetectionExcludesConfiguration"/>

    <projectService serviceImplementation="com.intellij.codeInsight.AutoPopupController"/>

    <projectService serviceInterface="com.intellij.codeStyle.CodeStyleFacade"
                    serviceImplementation="com.intellij.psi.impl.source.codeStyle.CodeStyleFacadeImpl"/>

    <projectService serviceInterface="com.intellij.usages.UsageViewManager"
                    serviceImplementation="com.intellij.usages.impl.UsageViewManagerImpl"/>

    <projectService serviceImplementation="com.intellij.analysis.AnalysisUIOptions"/>

    <projectService serviceInterface="com.intellij.ide.util.gotoByName.ChooseByNameFactory"
                    serviceImplementation="com.intellij.ide.util.gotoByName.ChooseByNameFactoryImpl"/>

    <projectService serviceInterface="com.intellij.refactoring.listeners.RefactoringListenerManager"
                    serviceImplementation="com.intellij.refactoring.listeners.impl.RefactoringListenerManagerImpl"/>

    <projectService serviceInterface="com.intellij.util.LogicalRootsManager"
                    serviceImplementation="com.intellij.util.LogicalRootsManagerImpl"/>

    <projectService serviceImplementation="com.intellij.codeEditor.printing.ExportToHTMLSettings"/>

    <projectService serviceImplementation="com.intellij.diagnostic.logging.LogConsolePreferences"/>

    <applicationService serviceInterface="com.intellij.psi.impl.source.resolve.reference.ReferenceProvidersRegistry"
                        serviceImplementation="com.intellij.psi.impl.source.resolve.reference.ReferenceProvidersRegistryImpl"/>

    <projectService serviceInterface="com.intellij.find.FindManager"
                    serviceImplementation="com.intellij.find.impl.FindManagerImpl"/>

    <projectService serviceInterface="com.intellij.psi.PsiParserFacade"
                    serviceImplementation="com.intellij.psi.impl.PsiParserFacadeImpl"/>

    <projectService serviceImplementation="com.intellij.ide.util.gotoByName.GotoFileConfiguration"/>
    <projectService serviceImplementation="com.intellij.ide.util.gotoByName.GotoClassSymbolConfiguration"/>
    <projectService serviceImplementation="com.intellij.ide.util.gotoByName.SearchEverywhereConfiguration"/>
    <preloadingActivity implementation="com.intellij.ide.actions.GotoClassPresentationUpdater"/>

    <projectService serviceImplementation="com.intellij.ide.hierarchy.HierarchyBrowserManager"/>

    <projectService serviceImplementation="com.intellij.psi.search.scope.packageSet.NamedScopeManager"/>
    <projectService serviceInterface="com.intellij.packageDependencies.DependencyValidationManager"
                    serviceImplementation="com.intellij.packageDependencies.DependencyValidationManagerImpl"/>
    <projectService serviceImplementation="com.intellij.packageDependencies.DependenciesToolWindow"/>

    <projectService serviceImplementation="com.intellij.codeInsight.documentation.DocumentationManager"/>

    <projectService serviceImplementation="com.intellij.moduleDependencies.DependenciesAnalyzeManager"/>

    <projectService serviceInterface="com.intellij.ide.util.TreeFileChooserFactory"
                    serviceImplementation="com.intellij.ide.util.TreeFileChooserFactoryImpl"/>

    <projectService serviceInterface="com.intellij.psi.impl.cache.CacheManager"
                    serviceImplementation="com.intellij.psi.impl.cache.impl.IndexCacheManagerImpl"/>
    <projectService serviceInterface="com.intellij.psi.impl.cache.TodoCacheManager"
                    serviceImplementation="com.intellij.psi.impl.cache.impl.IndexTodoCacheManagerImpl"/>
    <projectService serviceInterface="com.intellij.psi.impl.ResolveScopeManager"
                    serviceImplementation="com.intellij.psi.impl.file.impl.ResolveScopeManagerImpl"/>
    <projectService serviceInterface="com.intellij.openapi.roots.ProjectFileIndex"
                    serviceImplementation="com.intellij.openapi.roots.impl.ProjectFileIndexImpl"/>
    <testSourcesFilter implementation="com.intellij.openapi.roots.ProjectRootTestSourcesFilter"/>
    <moduleService serviceInterface="com.intellij.openapi.roots.ModuleFileIndex"
                    serviceImplementation="com.intellij.openapi.roots.impl.ModuleFileIndexImpl"/>
    <projectService serviceImplementation="com.intellij.psi.impl.source.resolve.ResolveCache"/>
    <projectService serviceInterface="com.intellij.openapi.roots.ProjectRootModificationTracker"
                    serviceImplementation="com.intellij.openapi.roots.ProjectRootModificationTrackerImpl"/>

    <projectService serviceInterface="com.intellij.ui.FileColorManager"
                    serviceImplementation="com.intellij.ui.tabs.FileColorManagerImpl"/>

    <projectService serviceImplementation="com.intellij.openapi.roots.impl.LibraryScopeCache"/>

    <projectService serviceImplementation="com.intellij.slicer.SliceToolwindowSettings"/>
    <projectService serviceImplementation="com.intellij.slicer.SliceManager"/>

    <projectService serviceInterface="com.intellij.codeInsight.highlighting.HighlightManager"
                    serviceImplementation="com.intellij.codeInsight.highlighting.HighlightManagerImpl"/>

    <applicationService serviceInterface="com.intellij.openapi.roots.ExternalProjectSystemRegistry"
                        serviceImplementation="com.intellij.openapi.roots.impl.ExternalProjectSystemRegistryImpl"/>
    <moduleService serviceInterface="com.intellij.openapi.components.impl.stores.IComponentStore"
                   serviceImplementation="com.intellij.configurationStore.ModuleStoreImpl"
                   testServiceImplementation="com.intellij.configurationStore.TestModuleStore"/>
    <moduleService serviceInterface="com.intellij.openapi.roots.TestModuleProperties"
                   serviceImplementation="com.intellij.openapi.roots.impl.TestModulePropertiesImpl"/>

    <moduleService serviceImplementation="com.intellij.openapi.module.impl.ModuleImpl$DeprecatedModuleOptionManager"/>
    <moduleService serviceInterface="com.intellij.openapi.components.PathMacroManager" serviceImplementation="com.intellij.openapi.components.impl.ModulePathMacroManager"/>

    <applicationService serviceInterface="com.intellij.ide.scratch.ScratchFileService"
                        serviceImplementation="com.intellij.ide.scratch.ScratchFileServiceImpl"/>
    <projectViewPane implementation="com.intellij.ide.scratch.ScratchProjectViewPane"/>
    <treeStructureProvider implementation="com.intellij.ide.scratch.ScratchProjectViewPane$MyStructureProvider" order="last"/>

    <fileTypeFactory implementation="com.intellij.ide.scratch.ScratchFileServiceImpl$TypeFactory"/>
    <navbar implementation="com.intellij.ide.scratch.ScratchFileServiceImpl$NavBarExtension"/>
    <lang.substitutor language="TEXT" implementationClass="com.intellij.ide.scratch.ScratchFileServiceImpl$Substitutor" order="first"/>
    <nonProjectFileWritingAccessExtension implementation="com.intellij.ide.scratch.ScratchFileServiceImpl$AccessExtension"/>
    <fileIconProvider implementation="com.intellij.ide.scratch.ScratchFileServiceImpl$FilePresentation"/>
    <editorTabTitleProvider implementation="com.intellij.ide.scratch.ScratchFileServiceImpl$FilePresentation"/>
    <syntaxHighlighter factoryClass="com.intellij.ide.scratch.ScratchFileServiceImpl$Highlighter" order="first"/>
    <indexedRootsProvider implementation="com.intellij.ide.scratch.ScratchFileServiceImpl$IndexSetContributor"/>
    <useScopeEnlarger implementation="com.intellij.ide.scratch.ScratchFileServiceImpl$UseScopeExtension"/>
    <usageTypeProvider implementation="com.intellij.ide.scratch.ScratchFileServiceImpl$UsageTypeExtension" order="last"/>

    <scratch.rootType implementation="com.intellij.ide.scratch.ScratchRootType" />
    <scratch.rootType implementation="com.intellij.execution.console.HistoryRootType"/>
    <scratch.rootType implementation="com.intellij.execution.console.IdeConsoleRootType"/>

    <applicationService serviceImplementation="com.intellij.codeInsight.daemon.impl.ParameterHintsPresentationManager"/>

    <projectService serviceImplementation="com.intellij.codeInsight.daemon.impl.ErrorStripeUpdateManager"/>

    <!-- Extension resources -->
    <applicationService serviceImplementation="com.intellij.ide.extensionResources.ResourceVersions"/>
    <scratch.rootType implementation="com.intellij.ide.extensionResources.ExtensionsRootType"/>

    <colorSettingsPage implementation="com.intellij.openapi.options.colors.pages.GeneralColorsPage" id="general"/>
    <colorSettingsPage implementation="com.intellij.openapi.options.colors.pages.DefaultLanguageColorsPage" id="defaultLanguage"/>
    <colorSettingsPage implementation="com.intellij.openapi.options.colors.pages.ANSIColoredConsoleColorsPage" id="ansi"/>
    <colorSettingsPage implementation="com.intellij.openapi.options.colors.pages.CustomColorsPage" id="custom"/>

    <elementDescriptionProvider implementation="com.intellij.psi.impl.DefaultPomTargetDescriptionProvider" order="last" id="pomDefault"/>

    <applicationService serviceImplementation="com.intellij.codeInspection.ex.AppInspectionProfilesVisibleTreeState"/>
    <projectService serviceImplementation="com.intellij.codeInspection.ex.ProjectInspectionProfilesVisibleTreeState"/>

    <!-- Editor -->
    <search.topHitProvider implementation="com.intellij.application.options.editor.EditorOptionsTopHitProvider"/>
    <search.topHitProvider implementation="com.intellij.application.options.editor.EditorHintsOptionsTopHitProvider"/>
    <applicationConfigurable groupId="editor" groupWeight="190" instance="com.intellij.application.options.editor.EditorOptionsPanel" id="preferences.editor" key="title.editor"
                             bundle="messages.ApplicationBundle" order="after preferences.lookFeel"
                             childrenEPName="com.intellij.editorOptionsProvider"/>
    <applicationConfigurable parentId="preferences.editor" instance="com.intellij.execution.console.ConsoleConfigurable" id="Console"
                             displayName="Console"/>

    <projectService serviceInterface="com.intellij.semantic.SemService" serviceImplementation="com.intellij.semantic.SemServiceImpl"/>

    <!-- Global Code Style -->
    <projectConfigurable groupId="editor" groupWeight="170" dynamic="true" displayName="Code Style" id="preferences.sourceCode" instance="com.intellij.application.options.CodeStyleSchemesConfigurable" order="after colors"/>
    <applicationService serviceImplementation="com.intellij.application.options.codeStyle.CodeStyleSchemesUIConfiguration"/>

    <!-- File Types -->
    <applicationConfigurable groupId="editor" groupWeight="120" instance="com.intellij.openapi.fileTypes.impl.FileTypeConfigurable" id="preferences.fileTypes"
                             key="filetype.settings.title" bundle="messages.FileTypesBundle"/>

    <search.topHitProvider implementation="com.intellij.codeInsight.intention.impl.config.IntentionsOptionsTopHitProvider"/>
    <applicationConfigurable groupId="editor" key="intention.settings" bundle="messages.CodeInsightBundle" provider="com.intellij.codeInsight.intention.impl.config.IntentionsConfigurableProviderImpl" id="preferences.intentionPowerPack"/>

    <!-- Live Templates -->
    <search.topHitProvider implementation="com.intellij.codeInsight.template.impl.LiveTemplatesOptionsTopHitProvider"/>
    <applicationConfigurable groupId="editor" groupWeight="130" instance="com.intellij.codeInsight.template.impl.LiveTemplatesConfigurable" id="editing.templates"
                             key="templates.settings.page.title" bundle="messages.CodeInsightBundle"/>
    <search.optionContributor implementation="com.intellij.codeInsight.template.impl.TemplateSearchableOptionContributor"/>
    <lookup.actionProvider implementation="com.intellij.codeInsight.template.impl.LiveTemplateLookupActionProvider"/>
    <documentationProvider implementation="com.intellij.codeInsight.template.impl.LiveTemplateDocumentationProvider"/>
    <projectService serviceInterface="com.intellij.codeInsight.template.TemplateManager"
                    serviceImplementation="com.intellij.codeInsight.template.impl.TemplateManagerImpl"/>

    <!-- File Templates-->
    <projectConfigurable groupId="editor" groupWeight="150" provider="com.intellij.ide.fileTemplates.impl.AllFileTemplatesConfigurable$Provider" id="fileTemplates"
                         key="title.file.templates" bundle="messages.IdeBundle"/>

    <!-- T.O.D.O -->
    <applicationConfigurable groupId="editor" instance="com.intellij.ide.todo.configurable.TodoConfigurable" id="preferences.toDoOptions" key="title.todo"
                             bundle="messages.IdeBundle"/>

    <!-- External Tools -->
    <applicationConfigurable groupId="tools" groupWeight="140" instance="com.intellij.tools.ToolConfigurable" id="preferences.externalTools" key="tools.settings.title"
                             bundle="messages.ToolsBundle"/>
    <stepsBeforeRunProvider implementation="com.intellij.tools.ToolBeforeRunTaskProvider"/>
    <checkinHandlerFactory implementation="com.intellij.tools.ExternalToolsCheckinHandlerFactory"/>
    <projectService serviceImplementation="com.intellij.tools.ToolsProjectConfig"/>

    <bidiRegionsSeparator language="" implementationClass="com.intellij.openapi.editor.bidi.PlainTextBidiRegionsSeparator"/>

    <lang.parserDefinition language="TEXT" implementationClass="com.intellij.openapi.fileTypes.PlainTextParserDefinition"/>
    <lang.syntaxHighlighterFactory language="TEXT" implementationClass="com.intellij.openapi.fileTypes.PlainTextSyntaxHighlighterFactory"/>
    <lang.braceMatcher language="TEXT" implementationClass="com.intellij.ide.highlighter.custom.impl.CustomFileTypeBraceMatcher"/>
    <lang.quoteHandler language="TEXT" implementationClass="com.intellij.ide.highlighter.custom.impl.CustomFileTypeQuoteHandler"/>
    <lang.ast.factory language="TEXT" implementationClass="com.intellij.psi.impl.source.tree.PlainTextASTFactory"/>

    <getDataRule key="psi.File" implementationClass="com.intellij.ide.impl.dataRules.PsiFileRule"/>
    <getDataRule key="psi.Element" implementationClass="com.intellij.ide.impl.dataRules.PsiElementFromSelectionRule"/>
    <getDataRule key="psi.Element.array" implementationClass="com.intellij.ide.impl.dataRules.PsiElementFromSelectionsRule"/>
    <getDataRule key="psi.pasteTargetElement" implementationClass="com.intellij.ide.impl.dataRules.PasteTargetRule"/>
    <getDataRule key="virtualFile" implementationClass="com.intellij.ide.impl.dataRules.VirtualFileRule"/>
    <getDataRule key="virtualFileArray" implementationClass="com.intellij.ide.impl.dataRules.VirtualFileArrayRule"/>
    <getDataRule key="Navigatable" implementationClass="com.intellij.ide.impl.dataRules.NavigatableRule"/>
    <getDataRule key="usageTarget" implementationClass="com.intellij.ide.impl.dataRules.UsageTargetsRule"/>
    <getDataRule key="UsageInfo.List" implementationClass="com.intellij.ide.impl.dataRules.UsageInfo2ListRule"/>
    <getDataRule key="module" implementationClass="com.intellij.ide.impl.dataRules.ModuleRule"/>

    <dataValidator key="psi.File" implementationClass="com.intellij.ide.impl.PsiElementDataValidator"/>
    <dataValidator key="psi.Element" implementationClass="com.intellij.ide.impl.PsiElementDataValidator"/>
    <dataValidator key="psi.Element.array" implementationClass="com.intellij.ide.impl.PsiElementArrayDataValidator"/>
    <dataValidator key="module" implementationClass="com.intellij.ide.impl.ModuleDataValidator"/>

    <patternDialectProvider implementation="com.intellij.packageDependencies.ui.ProjectPatternProvider" id="file"/>
    <customScopesProvider implementation="com.intellij.packageDependencies.DefaultScopesProvider" id="default" order="first"/>
    <customScopesProvider implementation="com.intellij.psi.search.scope.ProblemsScope$Provider" order="last"/>
    <customScopesProvider implementation="com.intellij.packageDependencies.ChangeListsScopesProvider" order="last"/>

    <searchScopesProvider implementation="com.intellij.psi.search.DefaultSearchScopeProviders$Favorites"/>
    <searchScopesProvider implementation="com.intellij.psi.search.DefaultSearchScopeProviders$ChangeLists"/>
    <searchScopesProvider implementation="com.intellij.psi.search.DefaultSearchScopeProviders$CustomNamed" order="last"/>

    <refactoring.elementListenerProvider implementation="com.intellij.packageDependencies.ui.RefactoringScopeElementListenerProvider"/>

    <highlightVisitor implementation="com.intellij.codeInsight.daemon.impl.DefaultHighlightVisitor"/>
    <projectService serviceImplementation="com.intellij.codeInsight.daemon.impl.CachedAnnotators"/>
    <daemon.changeLocalityDetector implementation="com.intellij.codeInsight.daemon.impl.DefaultChangeLocalityDetector"/>
    <daemon.changeLocalityDetector implementation="com.intellij.ide.todo.MultiLineTodoLocalityDetector"/>

    <liveTemplateMacro implementation="com.intellij.codeInsight.template.macro.CurrentDateMacro"/>
    <liveTemplateMacro implementation="com.intellij.codeInsight.template.macro.CurrentTimeMacro"/>
    <liveTemplateMacro implementation="com.intellij.codeInsight.template.macro.CurrentUserMacro"/>
    <liveTemplateMacro implementation="com.intellij.codeInsight.template.macro.ClipboardMacro"/>
    <liveTemplateMacro implementation="com.intellij.codeInsight.template.macro.CapitalizeMacro"/>
    <liveTemplateMacro implementation="com.intellij.codeInsight.template.macro.DecapitalizeMacro"/>
    <liveTemplateMacro implementation="com.intellij.codeInsight.template.macro.FirstWordMacro"/>
    <liveTemplateMacro implementation="com.intellij.codeInsight.template.macro.EscapeStringMacro"/>
    <liveTemplateMacro implementation="com.intellij.codeInsight.template.macro.ReplaceUnderscoresWithSpacesMacro"/>
    <liveTemplateMacro implementation="com.intellij.codeInsight.template.macro.ReplaceSpacesWithUnderscoresMacro"/>
    <liveTemplateMacro implementation="com.intellij.codeInsight.template.macro.LineNumberMacro"/>
    <liveTemplateMacro implementation="com.intellij.codeInsight.template.macro.FileNameMacro"/>
    <liveTemplateMacro implementation="com.intellij.codeInsight.template.macro.FileNameWithoutExtensionMacro"/>
    <liveTemplateMacro implementation="com.intellij.codeInsight.template.macro.ConvertToCamelCaseMacro$ReplaceUnderscoresToCamelCaseMacro"/>
    <liveTemplateMacro implementation="com.intellij.codeInsight.template.macro.ConvertToCamelCaseMacro"/>
    <liveTemplateMacro implementation="com.intellij.codeInsight.template.macro.CapitalizeAndUnderscoreMacro"/>
    <liveTemplateMacro implementation="com.intellij.codeInsight.template.macro.SplitWordsMacro$SnakeCaseMacro"/>
    <liveTemplateMacro implementation="com.intellij.codeInsight.template.macro.SplitWordsMacro$LowercaseAndDash"/>
    <liveTemplateMacro implementation="com.intellij.codeInsight.template.macro.SplitWordsMacro$SpaceSeparated"/>
    <liveTemplateMacro implementation="com.intellij.codeInsight.template.macro.ConcatMacro"/>
    <liveTemplateMacro implementation="com.intellij.codeInsight.template.macro.GroovyScriptMacro"/>
    <liveTemplateMacro implementation="com.intellij.codeInsight.template.macro.CompleteMacro"/>
    <liveTemplateMacro implementation="com.intellij.codeInsight.template.macro.ShowParameterInfoMacro"/>
    <liveTemplateMacro implementation="com.intellij.codeInsight.template.macro.CompleteSmartMacro"/>
    <liveTemplateMacro implementation="com.intellij.codeInsight.template.macro.ClassNameCompleteMacro"/>
    <liveTemplateMacro implementation="com.intellij.codeInsight.template.macro.SubstringBeforeMacro"/>
    <liveTemplateMacro implementation="com.intellij.codeInsight.template.macro.RegExMacro"/>

    <liveTemplateMacro implementation="com.intellij.codeInsight.template.macro.CommentMacro$LineCommentStart"/>
    <liveTemplateMacro implementation="com.intellij.codeInsight.template.macro.CommentMacro$BlockCommentStart"/>
    <liveTemplateMacro implementation="com.intellij.codeInsight.template.macro.CommentMacro$BlockCommentEnd"/>
    <liveTemplateMacro implementation="com.intellij.codeInsight.template.macro.CommentMacro$AnyCommentStart"/>
    <liveTemplateMacro implementation="com.intellij.codeInsight.template.macro.CommentMacro$AnyCommentEnd"/>

    <liveTemplateMacro implementation="com.intellij.codeInsight.template.macro.EnumMacro"/>
    <internalFileTemplate name="HTML File"/>
    <internalFileTemplate name="HTML4 File"/>
    <internalFileTemplate name="XHTML File"/>
    <fileBasedIndex implementation="com.intellij.psi.impl.cache.impl.todo.TodoIndex"/>
    <fileBasedIndex implementation="com.intellij.psi.impl.cache.impl.id.IdIndexImpl"/>
    <fileBasedIndex implementation="com.intellij.psi.search.FilenameIndexImpl"/>
    <applicationService serviceInterface="com.intellij.psi.search.FileNameIndexService"
                        serviceImplementation="com.intellij.psi.search.FileNameIndexServiceImpl"/>
    <fileBasedIndex implementation="com.intellij.psi.search.FileTypeIndexImpl"/>
    <fileBasedIndex implementation="com.intellij.psi.stubs.StubUpdatingIndex"/>

    <fileBasedIndex implementation="com.intellij.find.ngrams.TrigramIndex"/>

    <fileBasedIndex implementation="com.intellij.psi.impl.include.FileIncludeIndex"/>

    <syntaxHighlighter factoryClass="com.intellij.openapi.fileTypes.LanguageFileTypeHighlighterProvider"/>
    <structureViewBuilder factoryClass="com.intellij.ide.highlighter.LanguageFileTypeStructureViewBuilderProvider"/>

    <idIndexer filetype="PLAIN_TEXT" implementationClass="com.intellij.psi.impl.cache.impl.id.PlainTextIndexer"/>
    <todoIndexer filetype="PLAIN_TEXT" implementationClass="com.intellij.psi.impl.cache.impl.todo.PlainTextTodoIndexer"/>
    <lang.elementManipulator forClass="com.intellij.psi.PsiPlainTextFile"
                             implementationClass="com.intellij.psi.impl.source.resolve.reference.impl.manipulators.PlainFileManipulator"/>
    <lang.elementManipulator forClass="com.intellij.psi.PsiComment"
                             implementationClass="com.intellij.psi.impl.source.resolve.reference.impl.manipulators.PsiCommentManipulator"/>

    <applicationService serviceImplementation="com.intellij.ide.macro.MacroManager"/>
    <hectorComponentProvider implementation="com.intellij.codeInsight.daemon.impl.FileIncludeContextHectorProvider"/>

    <ideRootPaneNorth implementation="com.intellij.ide.navigationToolbar.NavBarRootPaneExtension"/>
    <navbar implementation="com.intellij.ide.navigationToolbar.DefaultNavBarExtension" id="defaultNavbar" order="last"/>
    <applicationService serviceInterface="com.intellij.ide.navigationToolbar.NavBarModelBuilder"
                        serviceImplementation="com.intellij.ide.navigationToolbar.NavBarModelBuilderImpl"/>

    <statistician key="completion" implementationClass="com.intellij.codeInsight.completion.DefaultCompletionStatistician" order="last"/>

    <weigher key="proximity" implementationClass="com.intellij.psi.util.proximity.OpenedInEditorWeigher" id="openedInEditor"/>
    <weigher key="proximity" implementationClass="com.intellij.psi.util.proximity.SameDirectoryWeigher" id="sameDirectory"
             order="after openedInEditor"/>
    <weigher key="proximity" implementationClass="com.intellij.psi.util.proximity.SameLogicalRootWeigher" id="sameLogicalRoot"
             order="after sameDirectory"/>
    <weigher key="proximity" implementationClass="com.intellij.psi.util.proximity.SameModuleWeigher" id="sameModule"
             order="after sameLogicalRoot"/>
    <weigher key="proximity" implementationClass="com.intellij.psi.util.proximity.InResolveScopeWeigher" id="inResolveScope"
             order="after sameModule"/>
    <weigher key="proximity" implementationClass="com.intellij.psi.util.proximity.SdkOrLibraryWeigher" id="sdkOrLibrary"
             order="after inResolveScope"/>

    <weigher key="completion" implementationClass="com.intellij.codeInsight.completion.PriorityWeigher" id="priority" order="first"/>
    <weigher key="completion" implementationClass="com.intellij.codeInsight.completion.PrefixMatchingWeigher" id="prefix"
             order="after priority"/>
    <weigher key="completion" implementationClass="com.intellij.codeInsight.completion.StatisticsWeigher" id="stats"
             order="after prefix"/>
    <weigher key="completion" implementationClass="com.intellij.codeInsight.completion.ExplicitProximityWeigher" id="explicitProximity"
             order="after stats"/>
    <weigher key="completion" implementationClass="com.intellij.codeInsight.completion.LookupElementProximityWeigher" id="proximity"
             order="after explicitProximity"/>
    <weigher key="completion" implementationClass="com.intellij.codeInsight.completion.GroupingWeigher" id="grouping"
             order="last"/>

    <completion.contributor language="any" implementationClass="com.intellij.codeInsight.completion.DefaultCompletionContributor"
                            id="default"
                            order="last"/>
    <completion.contributor language="any" implementationClass="com.intellij.codeInsight.completion.ComboEditorCompletionContributor"
                            id="comboEditor" order="first"/>
    <completion.contributor language="any" implementationClass="com.intellij.codeInsight.completion.WordCompletionContributor"
                            id="wordCompletion" order="last"/>
    <completion.contributor language="any" implementationClass="com.intellij.codeInsight.completion.LegacyCompletionContributor" id="legacy"
                            order="last"/>
    <completion.contributor language="any" implementationClass="com.intellij.codeInsight.completion.FilePathCompletionContributor"
                            id="filePath" order="before javaClassName"/>
    <completion.contributor language="any" implementationClass="com.intellij.codeInsight.template.impl.LiveTemplateCompletionContributor"
                            id="liveTemplates" order="first"/>

    <applicationService serviceImplementation="com.intellij.execution.console.ConsoleFoldingSettings"/>

    <console.folding implementation="com.intellij.execution.console.SubstringConsoleFolding"/>

    <lookup.charFilter implementation="com.intellij.codeInsight.template.impl.LiveTemplateCharFilter" order="first" id="liveTemplate"/>
    <lookup.charFilter implementation="com.intellij.codeInsight.completion.DefaultCharFilter" order="last" id="default"/>
    <lookup.charFilter implementation="com.intellij.psi.impl.source.resolve.reference.impl.providers.FileReferenceCharFilter" id="fileRef"
                       order="before completion"/>

    <searchEverywhereClassifier implementation="com.intellij.ide.actions.DefaultSearchEverywhereClassifier"/>
    <gotoFileContributor implementation="com.intellij.ide.util.gotoByName.DefaultFileNavigationContributor"/>
    <gotoTargetRendererProvider implementation="com.intellij.xml.impl.schema.GotoXmlSchemaTypeRendererProvider"/>
    <gotoRelatedProvider implementation="com.intellij.ide.actions.RelatedItemLineMarkerGotoAdapter"/>

    <selectInTarget implementation="com.intellij.ide.impl.ProjectViewSelectInGroupTarget"/>
    <selectInTarget implementation="com.intellij.ide.navigationToolbar.SelectInNavBarTarget"/>
    <selectInTarget implementation="com.intellij.ide.impl.StructureViewSelectInTarget"/>
    <selectInTarget implementation="com.intellij.ide.impl.ProjectViewSelectInExplorerTarget"/>
    <selectInTarget implementation="com.intellij.ide.favoritesTreeView.FavoritesViewSelectInTarget"/>

    <elementLookupRenderer implementation="com.intellij.codeInsight.template.impl.TemplateLookupRenderer"/>

    <modelScopeItemPresenter implementation="com.intellij.analysis.dialog.ProjectScopeItemPresenter" id="project_scope" order="first"/>
    <modelScopeItemPresenter implementation="com.intellij.analysis.dialog.ModuleScopeItemPresenter" id="module_scope" order="after project_scope"/>
    <modelScopeItemPresenter implementation="com.intellij.analysis.dialog.VcsScopeItemPresenter" id="vcs_scope" order="after module_scope"/>
    <modelScopeItemPresenter implementation="com.intellij.analysis.dialog.OtherScopeItemPresenter" id="other_scope" order="after vcs_scope"/>
    <modelScopeItemPresenter implementation="com.intellij.analysis.dialog.CustomScopeItemPresenter" id="custom_scope" order="after other_scope"/>

    <customPasteProvider implementation="com.intellij.ide.actions.PasteReferenceProvider"/>

    <referenceInjector implementation="com.intellij.codeInsight.daemon.impl.analysis.encoding.EncodingReferenceInjector"/>

    <usageFilteringRuleProvider implementation="com.intellij.usages.impl.UsageFilteringRuleProviderImpl"/>
    <usageGroupingRuleProvider implementation="com.intellij.usages.impl.UsageGroupingRuleProviderImpl"/>

    <projectService serviceImplementation="com.intellij.psi.templateLanguages.TemplateDataLanguageMappings"/>
    <applicationService serviceImplementation="com.intellij.psi.templateLanguages.TemplateDataLanguagePatterns"/>
    <filePropertyPusher implementation="com.intellij.psi.templateLanguages.TemplateDataLanguagePusher"/>

    <!-- execution -->
    <executor implementation="com.intellij.execution.executors.DefaultRunExecutor" order="first" id="run"/>
    <executionTargetProvider implementation="com.intellij.execution.DefaultExecutionTargetProvider"/>
    <projectService serviceImplementation="com.intellij.execution.RunConfigurationProducerService" />
    <configurationType implementation="com.intellij.execution.compound.CompoundRunConfigurationType"/>

    <findUsagesHandlerFactory implementation="com.intellij.find.findUsages.DefaultFindUsagesHandlerFactory" id="default" order="last"/>
    <usageTargetProvider implementation="com.intellij.find.findUsages.DefaultUsageTargetProvider" id="default" order="last"/>

    <cutElementMarker implementation="com.intellij.ide.PsiCutElementMarker"/>

    <extendWordSelectionHandler implementation="com.intellij.codeInsight.editorActions.wordSelection.PlainTextLineSelectioner"/>
    <extendWordSelectionHandler implementation="com.intellij.codeInsight.editorActions.wordSelection.NaturalLanguageTextSelectioner"/>
    <extendWordSelectionHandler implementation="com.intellij.codeInsight.editorActions.wordSelection.WordSelectioner"/>
    <extendWordSelectionHandler implementation="com.intellij.codeInsight.editorActions.wordSelection.LineCommentSelectioner"/>
    <extendWordSelectionHandler implementation="com.intellij.codeInsight.editorActions.wordSelection.BlockCommentSelectioner"/>
    <extendWordSelectionHandler implementation="com.intellij.codeInsight.editorActions.wordSelection.InjectedReferenceSelectioner"/>
    <extendWordSelectionHandler implementation="com.intellij.ide.highlighter.custom.impl.CustomFileTypeSelectWordHandler"/>

    <basicWordSelectionFilter implementation="com.intellij.lang.parser.DummyBlockWordSelectionFilter"/>

    <syntaxHighlighter factoryClass="com.intellij.ide.highlighter.custom.impl.CustomFileTypeHighlighterProvider"/>
    <fileTypeRegistrator implementation="com.intellij.ide.highlighter.custom.impl.StandardFileTypeRegistrator"/>

    <directoryProjectConfigurator implementation="com.intellij.platform.PlatformProjectConfigurator" order="first"
                                  id="PlatformProjectConfigurator"/>
    <directoryProjectConfigurator implementation="com.intellij.platform.PlatformProjectViewOpener"/>

    <fileIconProvider implementation="com.intellij.ide.FileIconPatcherImpl"/>
    <iconProvider implementation="com.intellij.ide.NativeIconProvider" id="native"/>
    <iconProvider implementation="com.intellij.psi.impl.file.SourceRootIconProvider$DirectoryProvider" id="directory" order="last"/>
    <iconLayerProvider implementation="com.intellij.psi.impl.file.SourceRootIconProvider$FileLayerProvider" id="sourceRoot" order="last"/>

    <statementUpDownMover implementation="com.intellij.codeInsight.editorActions.moveUpDown.LineMover" id="line" order="last"/>

    <enterHandlerDelegate implementation="com.intellij.codeInsight.editorActions.enter.EnterInStringLiteralHandler"/>
    <enterHandlerDelegate implementation="com.intellij.codeInsight.editorActions.enter.EnterInLineCommentHandler"/>
    <enterHandlerDelegate implementation="com.intellij.codeInsight.editorActions.enter.EnterInBlockCommentHandler" id="blockComment" order="last"/>
    <enterHandlerDelegate implementation="com.intellij.codeInsight.editorActions.enter.EnterAfterUnmatchedBraceHandler" id="afterUnmatchedBrace"/>
    <enterHandlerDelegate implementation="com.intellij.codeInsight.editorActions.enter.EnterBetweenBracesFinalHandler"
                          id="EnterBetweenBracesHandler"/>
    <enterHandlerDelegate implementation="com.intellij.codeInsight.editorActions.enter.EnterAfterJavadocTagHandler"/>

    <backspaceHandlerDelegate implementation="com.intellij.codeInsight.editorActions.SimpleIndentingBackspaceHandler" />
    <backspaceHandlerDelegate implementation="com.intellij.codeInsight.editorActions.SmartIndentingBackspaceHandler" />

    <codeInsight.linkHandler prefix="#inspection/" handlerClass="com.intellij.codeInsight.hint.InspectionDescriptionLinkHandler"/>
    <codeInsight.linkHandler prefix="#navigation/" handlerClass="com.intellij.codeInsight.hint.NavigationLinkHandler"/>
    <codeInsight.linkHandler prefix="#element/" handlerClass="com.intellij.codeInsight.hint.ElementLinkHandler"/>
    <codeInsight.lineMarkerProvider language="" implementationClass="com.intellij.ui.ColorLineMarkerProvider"/>

    <codeFoldingOptionsProvider instance="com.intellij.application.options.editor.BaseCodeFoldingOptionsProvider" order="first"/>
    <search.topHitProvider implementation="com.intellij.application.options.editor.EditorSmartKeysOptionsTopHitProvider"/>
    <editorOptionsProvider instance="com.intellij.application.options.editor.EditorSmartKeysConfigurable" id="editor.preferences.smartKeys"
                           displayName="Smart Keys"/>
    <editorOptionsProvider instance="com.intellij.application.options.editor.EditorAppearanceConfigurable"
                           id="editor.preferences.appearance"
                           key="tab.editor.settings.appearance" bundle="messages.ApplicationBundle"/>

    <editorOptionsProvider instance="com.intellij.application.options.editor.GutterIconsConfigurable" id="editor.preferences.gutterIcons"
                           displayName="Gutter Icons"/>
    <search.optionContributor implementation="com.intellij.application.options.editor.GutterIconsSearchableOptionContributor"/>

    <!-- Colors & Fonts-->
    <applicationConfigurable groupId="editor" groupWeight="180" dynamic="true" instance="com.intellij.application.options.colors.ColorAndFontOptions"
                           id="reference.settingsdialog.IDE.editor.colors" key="title.colors.and.fonts" bundle="messages.ApplicationBundle"/>
    <search.topHitProvider implementation="com.intellij.application.options.editor.EditorTabsOptionsTopHitProvider"/>
    <editorOptionsProvider instance="com.intellij.application.options.editor.EditorTabsConfigurable" id="editor.preferences.tabs"
                           displayName="Editor Tabs"/>
    <search.topHitProvider implementation="com.intellij.application.options.editor.CodeFoldingOptionsTopHitProvider"/>
    <editorOptionsProvider instance="com.intellij.application.options.editor.CodeFoldingConfigurable" id="editor.preferences.folding"
                           key="group.code.folding" bundle="messages.ApplicationBundle"/>
    <editorOptionsProvider instance="com.intellij.application.options.CodeCompletionOptions" id="editor.preferences.completion"
                           key="title.code.completion" bundle="messages.ApplicationBundle"/>
    <search.topHitProvider implementation="com.intellij.application.options.editor.AutoImportOptionsTopHitProvider"/>
    <projectConfigurable instance="com.intellij.application.options.editor.AutoImportOptionsConfigurable"
                         id="editor.preferences.import"
                         parentId="preferences.editor"
                         key="auto.import" bundle="messages.ApplicationBundle"
                         groupWeight="1"/>

    <editorTabColorProvider implementation="com.intellij.ui.tabs.EditorTabColorProviderImpl"/>

    <intentionAction>
      <className>com.intellij.codeInsight.intention.impl.EditFoldingOptionsAction</className>
    </intentionAction>
    <intentionAction>
      <className>com.intellij.formatting.contextConfiguration.ConfigureCodeStyleOnSelectedFragment</className>
    </intentionAction>
    <intentionAction>
      <className>com.intellij.codeInsight.hints.BlacklistCurrentMethodIntention</className>
    </intentionAction>
    <intentionAction>
      <className>com.intellij.codeInsight.hints.DisableCustomHintsOption</className>
    </intentionAction>
    <intentionAction>
      <className>com.intellij.codeInsight.hints.EnableCustomHintsOption</className>
    </intentionAction>
    <intentionAction>
      <className>com.intellij.codeInsight.intention.impl.QuickEditAction</className>
      <category>Language Injection</category>
    </intentionAction>

    <intentionMenuContributor implementation="com.intellij.codeInsight.daemon.impl.DoNotShowInspectionIntentionMenuContributor"/>
    <intentionMenuContributor implementation="com.intellij.codeInsight.daemon.impl.GutterIntentionMenuContributor"/>
    <intentionMenuContributor implementation="com.intellij.codeInsight.daemon.impl.CleanupIntentionMenuContributor"/>

    <!-- LookupManagerActions -->
    <editorActionHandler action="EditorUp" implementationClass="com.intellij.codeInsight.lookup.impl.LookupActionHandler$UpHandler"/>
    <editorActionHandler action="EditorDown" implementationClass="com.intellij.codeInsight.lookup.impl.LookupActionHandler$DownHandler"/>
    <editorActionHandler action="EditorPageUp"
                         implementationClass="com.intellij.codeInsight.lookup.impl.LookupActionHandler$PageUpHandler"/>
    <editorActionHandler action="EditorPageDown"
                         implementationClass="com.intellij.codeInsight.lookup.impl.LookupActionHandler$PageDownHandler"/>
    <editorActionHandler action="EditorLeft" implementationClass="com.intellij.codeInsight.lookup.impl.LookupActionHandler$LeftHandler" id="left.lookup"/>
    <editorActionHandler action="EditorRight" implementationClass="com.intellij.codeInsight.lookup.impl.LookupActionHandler$RightHandler" id="right.lookup"/>
    <editorActionHandler action="EditorBackSpace" implementationClass="com.intellij.codeInsight.lookup.impl.BackspaceHandler" id="backspace.lookup"/>
    <editorActionHandler action="EditorStartNewLine" implementationClass="com.intellij.codeInsight.lookup.impl.StartNewLineHandler" id="startNewLine.lookup"/>

    <!-- CodeInsightSettings -->
    <editorActionHandler action="EditorEnter" implementationClass="com.intellij.codeInsight.editorActions.EnterHandler" id="editorEnter"/>
    <editorActionHandler action="EditorLineEnd" implementationClass="com.intellij.codeInsight.editorActions.EndHandler"/>
    <editorActionHandler action="EditorSelectWord" implementationClass="com.intellij.codeInsight.editorActions.SelectWordHandler" id="psi.select.word"/>
    <editorActionHandler action="EditorSelectWord" implementationClass="com.intellij.openapi.editor.actions.SelectWordAtCaretAction$Handler" id="indent.guide.select.word" order=" before psi.select.word"/>
    <editorActionHandler action="EditorUnSelectWord" implementationClass="com.intellij.codeInsight.editorActions.UnSelectWordHandler" id="psi.unselect.word"/>
    <editorActionHandler action="EditorPaste" implementationClass="com.intellij.codeInsight.editorActions.PasteHandler"/>
    <editorActionHandler action="EditorCopy" implementationClass="com.intellij.codeInsight.editorActions.CopyHandler"/>
    <editorActionHandler action="EditorCut" implementationClass="com.intellij.codeInsight.editorActions.CutHandler"/>
    <editorActionHandler action="EditorJoinLines" implementationClass="com.intellij.codeInsight.editorActions.JoinLinesHandler"/>
    <editorActionHandler action="EditorBackSpace" implementationClass="com.intellij.codeInsight.editorActions.BackspaceHandler" id="backspace.lang"/>
    <editorActionHandler action="EditorDeleteToWordStart"
                         implementationClass="com.intellij.codeInsight.editorActions.BackspaceToWordStartHandler"/>
    <editorTypedHandler implementationClass="com.intellij.codeInsight.editorActions.TypedHandler" order="first"/>

    <editorActionHandler action="EditorDuplicate" implementationClass="com.intellij.openapi.editor.actions.NamedElementDuplicateHandler"/>

    <!-- TemplateManagerActions -->
    <editorActionHandler action="EditorEscape" implementationClass="com.intellij.codeInsight.template.impl.editorActions.EscapeHandler"
                         id="templateEscape" order="before hide-hints"/>
    <editorActionHandler action="EditorEnter" implementationClass="com.intellij.codeInsight.template.impl.editorActions.EnterHandler"
                         id="templateEnter" order="before editorEnter"/>
    <editorActionHandler action="EditorLineStart" implementationClass="com.intellij.codeInsight.template.impl.editorActions.TemplateLineStartHandler"/>
    <editorActionHandler action="EditorLineStartWithSelection"
                         implementationClass="com.intellij.codeInsight.template.impl.editorActions.TemplateLineStartWithSelectionHandler"/>
    <editorActionHandler action="EditorLineEnd" implementationClass="com.intellij.codeInsight.template.impl.editorActions.TemplateLineEndHandler"/>
    <editorActionHandler action="EditorLineEndWithSelection"
                         implementationClass="com.intellij.codeInsight.template.impl.editorActions.TemplateLineEndWithSelectionHandler"/>
    <editorActionHandler action="$SelectAll" implementationClass="com.intellij.codeInsight.template.impl.editorActions.SelectAllHandler"/>
    <typedHandler implementation="com.intellij.codeInsight.template.impl.editorActions.SpaceHandler"/>

    <!-- HighlightManagerActions -->
    <editorActionHandler action="EditorEscape" implementationClass="com.intellij.codeInsight.highlighting.EscapeHandler"
                         order="after hide-hints" id="hide-search"/>

    <editorTypedHandler implementationClass="com.intellij.codeInsight.lookup.impl.LookupTypedHandler" id="lookup"/>
    <!--<typedHandler implementation="com.intellij.codeInsight.editorActions.CompletionAutoPopupHandler" id="completionAutoPopup"-->
                  <!--order="first"/>-->
    <typedHandler implementation="com.intellij.codeInsight.editorActions.SelectionQuotingTypedHandler" id="selectionQuoting"/>

    <templateCompletionProcessor implementation="com.intellij.codeInsight.template.macro.DirectoryTemplateCompletionProcessor"/>

    <liveTemplateContext id="OTHER" implementation="com.intellij.codeInsight.template.EverywhereContextType" order="last"/>

    <dynamicContextProvider implementation="com.intellij.openapi.paths.GenericDynamicContextProvider"/>

    <codeStyleSettingsProvider implementation="com.intellij.application.options.GeneralCodeStyleSettingsProvider"/>
    <codeStyleSettingsProvider implementation="com.intellij.application.options.codeStyle.OtherFileTypesCodeStyleOptionsProvider"/>

    <projectService serviceImplementation="com.intellij.ide.todo.TodoView"/>
    <projectService serviceInterface="com.intellij.ide.structureView.StructureViewFactory"
                    serviceImplementation="com.intellij.ide.structureView.impl.StructureViewFactoryImpl"/>
    <projectService serviceInterface="com.intellij.codeInspection.InspectionManager"
                    serviceImplementation="com.intellij.codeInspection.ex.InspectionManagerEx"/>
    <documentationProvider implementation="com.intellij.codeInspection.actions.InspectionDescriptionDocumentationProvider"/>

    <projectService serviceInterface="com.intellij.usageView.UsageViewContentManager"
                    serviceImplementation="com.intellij.usageView.impl.UsageViewContentManagerImpl"/>
    <projectService serviceImplementation="com.intellij.usageView.UsageViewManager"/>
    <applicationService serviceImplementation="com.intellij.ide.projectView.impl.ProjectViewSharedSettings"/>
    <projectService serviceInterface="com.intellij.ide.projectView.ProjectView"
                    serviceImplementation="com.intellij.ide.projectView.impl.ProjectViewImpl"/>
    <projectService serviceInterface="com.intellij.execution.ui.RunnerLayoutUi$Factory"
                    serviceImplementation="com.intellij.execution.ui.layout.impl.RunnerLayoutUiFactoryImpl"/>

    <http.fileEditorActionProvider implementation="com.intellij.openapi.fileEditor.impl.http.LangRemoteFileEditorActionProvider"/>

    <toolWindow id="Project" anchor="left" icon="AllIcons.Toolwindows.ToolWindowProject"
                factoryClass="com.intellij.ide.projectView.impl.ProjectViewToolWindowFactory"/>
    <toolWindow id="TODO" anchor="bottom" icon="AllIcons.Toolwindows.ToolWindowTodo"
                factoryClass="com.intellij.ide.todo.TodoToolWindowFactory" canCloseContents="true"/>
    <toolWindow id="Structure" anchor="left" icon="AllIcons.Toolwindows.ToolWindowStructure" secondary="true"
                factoryClass="com.intellij.ide.structureView.impl.StructureViewToolWindowFactory"/>
    <toolWindow id="Favorites" anchor="left" icon="AllIcons.Toolwindows.ToolWindowFavorites" secondary="true"
                factoryClass="com.intellij.ide.projectView.impl.FavoritesViewToolWindowFactory"/>
    <toolWindow id="Run Dashboard" anchor="bottom" icon="AllIcons.Toolwindows.ToolWindowRun" canCloseContents="true"
                factoryClass="com.intellij.execution.dashboard.RunDashboardToolWindowFactory"
                conditionClass="com.intellij.execution.dashboard.RunDashboardToolWindowFactory" />
    <toolWindow id="Services" anchor="bottom" icon="AllIcons.Toolwindows.ToolWindowServices" canCloseContents="true"
                factoryClass="com.intellij.execution.services.ServiceViewToolWindowFactory"
                conditionClass="com.intellij.execution.services.ServiceViewToolWindowFactory" />

    <psi.fileReferenceHelper implementation="com.intellij.psi.impl.source.resolve.reference.impl.providers.PsiFileReferenceHelper"/>
    <psi.fileReferenceHelper implementation="com.intellij.psi.impl.source.resolve.reference.impl.providers.JarFileReferenceHelper"/>
    <psi.fileReferenceHelper implementation="com.intellij.psi.impl.source.resolve.reference.impl.providers.HttpFileReferenceHelper"/>
    <psi.fileReferenceHelper implementation="com.intellij.psi.impl.source.resolve.reference.impl.providers.NullFileReferenceHelper" order="last"/>
    <psi.referenceContributor implementation="com.intellij.psi.impl.source.resolve.reference.CommentsReferenceContributor"/>
    <referenceProviderType key="commentsReferenceProvider"
                           implementationClass="com.intellij.psi.impl.source.resolve.reference.ArbitraryPlaceUrlReferenceProvider"/>
    <psi.referenceContributor implementation="com.intellij.psi.impl.source.resolve.reference.UrlReferenceContributor"/>

    <projectConfigurable groupId="editor"
                         groupWeight="140"
                         key="file.encodings.configurable"
                         bundle="messages.IdeBundle"
                         id="File.Encoding"
                         provider="com.intellij.openapi.vfs.encoding.FileEncodingConfigurableProvider"/>
    <projectConfigurable groupId="appearance" groupWeight="112" instance="com.intellij.ui.tabs.FileColorsConfigurable" id="reference.settings.ide.settings.file-colors" displayName="File Colors"/>

    <uiDebuggerExtension implementation="com.intellij.ui.debugger.extensions.PlaybackDebugger"/>
    <uiDebuggerExtension implementation="com.intellij.ui.debugger.extensions.ActionTracer"/>
    <uiDebuggerExtension implementation="com.intellij.openapi.util.objectTree.DisposerDebugger"/>

    <applicationService serviceImplementation="com.intellij.ui.debugger.extensions.PlaybackDebugger$PlaybackDebuggerState"/>

    <globalInspection shortName="Annotator" displayName="Annotator" groupKey="inspection.general.tools.group.name" groupBundle="messages.InspectionsBundle" enabledByDefault="true" level="ERROR"
                      implementationClass="com.intellij.codeInsight.daemon.impl.DefaultHighlightVisitorBasedInspection$AnnotatorBasedInspection"/>
    <globalInspection shortName="SyntaxError" displayName="Syntax error" groupKey="inspection.general.tools.group.name" groupBundle="messages.InspectionsBundle" enabledByDefault="true" level="ERROR"
                      implementationClass="com.intellij.codeInsight.daemon.impl.DefaultHighlightVisitorBasedInspection$SyntaxErrorInspection"/>
    <localInspection shortName="LossyEncoding" bundle="messages.InspectionsBundle" key="lossy.encoding"
                     groupKey="group.names.internationalization.issues" enabledByDefault="true" level="WARNING"
                     implementationClass="com.intellij.codeInspection.LossyEncodingInspection"/>
    <localInspection shortName="NonAsciiCharacters" bundle="messages.InspectionsBundle" key="non.ascii.characters"
                     groupKey="group.names.internationalization.issues" enabledByDefault="true" level="WARNING"
                     implementationClass="com.intellij.codeInspection.NonAsciiCharactersInspection"/>
    <localInspection shortName="ProblematicWhitespace" bundle="messages.InspectionsBundle" key="problematic.whitespace.display.name"
                     groupKey="inspection.general.tools.group.name" enabledByDefault="false" level="WARNING"
                     implementationClass="com.intellij.codeInspection.ProblematicWhitespaceInspection"/>
    <localInspection shortName="TodoComment" bundle="messages.InspectionsBundle" key="todo.comment.display.name"
                     groupKey="inspection.general.tools.group.name" enabledByDefault="false"
                     level="WARNING" implementationClass="com.intellij.codeInspection.TodoCommentInspection"/>
    <localInspection shortName="LongLine" bundle="messages.InspectionsBundle" key="long.line.display.name"
                     groupKey="inspection.general.tools.group.name" enabledByDefault="false"
                     level="WARNING" implementationClass="com.intellij.codeInspection.longLine.LongLineInspection"/>
    <globalInspection shortName="RedundantSuppression" bundle="messages.InspectionsBundle" key="inspection.redundant.suppression.name"
                      groupKey="inspection.general.tools.group.name" enabledByDefault="true" level="WARNING"
                      implementationClass="com.intellij.codeInspection.RedundantSuppressInspection"/>

    <annotator language="TEXT" implementationClass="com.intellij.codeInsight.highlighting.LargeFilesAnnotator"/>
    <annotator language="" implementationClass="com.intellij.codeInsight.highlighting.HyperlinkAnnotator"/>

    <applicationService serviceInterface="com.intellij.codeInsight.template.TemplateBuilderFactory"
                        serviceImplementation="com.intellij.codeInsight.template.TemplateBuilderFactoryImpl"/>

    <!--<projectViewPane implementation="com.intellij.ide.favoritesTreeView.FavoritesProjectViewPane"/>-->
    <projectViewPane implementation="com.intellij.ide.scopeView.ScopeViewPane"/>

    <renameHandler implementation="com.intellij.refactoring.rename.PlainDirectoryRenameHandler"/>
    <renameHandler implementation="com.intellij.refactoring.rename.inplace.VariableInplaceRenameHandler"/>
    <renameHandler implementation="com.intellij.refactoring.rename.inplace.MemberInplaceRenameHandler"/>
    <completion.contributor language="any"
                            implementationClass="com.intellij.refactoring.rename.inplace.CompletionContributorForInplaceRename"
                            order="first"/>

    <filePasteProvider implementation="com.intellij.ide.FileListPasteProvider" id="fileList"/>

    <definitionsSearch implementation="com.intellij.pom.PomDefinitionSearch"/>
    <definitionsSearch implementation="com.intellij.xml.impl.schema.SchemaDefinitionsSearch"/>

    <applicationService serviceImplementation="com.intellij.ConfigurableFactory"/>

    <applicationService serviceImplementation="com.intellij.ide.todo.TodoConfiguration"/>
    <indexPatternProvider implementation="com.intellij.ide.todo.TodoIndexPatternProvider"/>

    <applicationService serviceImplementation="com.intellij.codeInsight.documentation.QuickDocOnMouseOverManager"/>
    <postStartupActivity implementation="com.intellij.codeInsight.documentation.QuickDocOnMouseOverStartupActivity"/>

    <hectorComponentProvider implementation="com.intellij.codeInsight.daemon.PowerSaveHectorProvider"/>

    <copyPastePostProcessor implementation="com.intellij.codeInsight.editorActions.CopyPasteIndentProcessor"/>
    <copyPastePostProcessor implementation="com.intellij.codeInsight.editorActions.CopyPasteFoldingProcessor"/>

    <statistics.counterUsagesCollector groupId="ui.event" version="1"/>

    <statistics.projectUsagesCollector implementation="com.intellij.internal.statistic.collectors.fus.fileTypes.FileTypeUsagesCollector"/>
    <statistics.projectUsagesCollector implementation="com.intellij.codeInsight.daemon.impl.tooltips.TooltipActionUsagesCollector"/>
    <postStartupActivity implementation="com.intellij.internal.statistic.collectors.fus.fileTypes.FileTypeExtensionUsagesCollectorStartupActivity"/>

    <statistics.projectUsagesCollector implementation="com.intellij.execution.impl.statistics.RunConfigurationTypeUsagesCollector"/>
    <statistics.projectUsagesCollector implementation="com.intellij.execution.impl.statistics.TemporaryRunConfigurationTypeUsagesCollector"/>
    <statistics.applicationUsagesCollector implementation="com.intellij.internal.statistic.editor.EditorSettingsStatisticsCollector"/>
    <statistics.projectUsagesCollector implementation="com.intellij.internal.statistic.editor.EditorSettingsStatisticsCollector$ProjectUsages"/>
    <statistics.projectUsagesCollector implementation="com.intellij.internal.statistic.tools.AbstractToolsUsagesCollector$EnabledBundledToolsUsagesCollector"/>
    <statistics.projectUsagesCollector implementation="com.intellij.internal.statistic.tools.AbstractToolsUsagesCollector$EnabledListedToolsUsagesCollector"/>
    <statistics.projectUsagesCollector implementation="com.intellij.internal.statistic.tools.AbstractToolsUsagesCollector$DisabledBundledToolsUsagesCollector"/>
    <statistics.projectUsagesCollector implementation="com.intellij.internal.statistic.tools.AbstractToolsUsagesCollector$DisabledListedToolsUsagesCollector"/>
    <statistics.applicationUsagesCollector implementation="com.intellij.internal.statistic.service.fus.collectors.KeymapUsageCollector" />
    <statistics.projectUsagesCollector implementation="com.intellij.execution.dashboard.RunDashboardUsagesCollector"/>

    <statistics.counterUsagesCollector groupId="searchEverywhere" version="1"/>
    <statistics.counterUsagesCollector groupId="actions.runAnything" version="1"/>

    <applicationService serviceImplementation="com.intellij.internal.statistic.persistence.ApprovedGroupsCacheConfigurable" />

    <renamePsiElementProcessor implementation="com.intellij.refactoring.rename.RenamePsiFileProcessor" order="last" id="renamePsiFile"/>
    <renameInputValidator implementation="com.intellij.refactoring.rename.RenameToIgnoredDirectoryFileInputValidator" order="last"/>

    <refactoring.elementListenerProvider implementation="com.intellij.execution.impl.RunConfigurationRefactoringElementListenerProvider"/>
    <refactoring.elementListenerProvider implementation="com.intellij.ui.EditorNotificationsImpl$RefactoringListenerProvider"/>

    <keymapExtension implementation="com.intellij.tools.ToolKeymapExtension"/>

    <inspectionsReportConverter implementation="com.intellij.codeInspection.ex.PlainTextFormatter"/>

    <documentationProvider implementation="com.intellij.openapi.paths.WebReferenceDocumentationProvider"/>
    <documentationProvider implementation="com.intellij.openapi.paths.WebReferenceDocumentationProvider"/>

    <refactoring.moveDirectoryWithClassesHelper
        implementation="com.intellij.refactoring.move.moveClassesOrPackages.MoveDirectoryWithClassesHelper$Default" order="last"/>

    <defaultHighlightingSettingProvider id="GeneratedSourcesHighlightingSettingProvider"
                                        implementation="com.intellij.codeInsight.daemon.impl.analysis.GeneratedSourcesHighlightingSettingProvider"/>
    <editorNotificationProvider implementation="com.intellij.ide.GeneratedFileEditingNotificationProvider"/>

    <editorTabTitleProvider implementation="com.intellij.openapi.vcs.vfs.VcsFileEditorTabTitleProvider"/>
    <editorTabTitleProvider implementation="com.intellij.openapi.fileEditor.impl.UniqueNameEditorTabTitleProvider" order="last"/>

    <projectService serviceInterface="com.intellij.psi.util.PsiModificationTracker"
                    serviceImplementation="com.intellij.psi.impl.PsiModificationTrackerImpl"/>

    <itemPresentationProvider forClass="com.intellij.psi.PsiDirectory"
                              implementationClass="com.intellij.navigation.DirectoryPresentationProvider"/>

    <projectService serviceInterface="com.intellij.openapi.module.ModulePointerManager"
                    serviceImplementation="com.intellij.openapi.module.impl.ModulePointerManagerImpl"/>
    <projectService serviceImplementation="com.intellij.openapi.module.impl.UnloadedModulesListStorage"/>

    <customFoldingProvider implementation="com.intellij.lang.customFolding.NetBeansCustomFoldingProvider"/>
    <customFoldingProvider implementation="com.intellij.lang.customFolding.VisualStudioCustomFoldingProvider"/>

    <completion.contributor language="TEXT" implementationClass="com.intellij.util.textCompletion.TextCompletionContributor"
                            order="first, before commitCompletion"/>
    <lookup.charFilter implementation="com.intellij.util.textCompletion.TextCompletionCharFilter"/>

    <completion.contributor language="any" implementationClass="com.intellij.codeInsight.completion.CustomFileTypeCompletionContributor"/>
    <completion.confidence language="any" implementationClass="com.intellij.codeInsight.completion.SkipAutopopupInLargeFiles"/>

    <pathMacroFilter implementation="com.intellij.execution.configuration.RunConfigurationPathMacroFilter"/>
    <pathMacroFilter implementation="com.intellij.openapi.application.StructuralSearchPathMacroFilter"/>
    <pathMacroFilter implementation="com.intellij.openapi.application.PathMappingsMacroFilter"/>

    <postStartupActivity implementation="com.intellij.codeInsight.highlighting.BraceHighlighter"/>
    <usageContextPanelProvider implementation="com.intellij.usages.impl.UsagePreviewPanel$Provider"/>
    <usageContextPanelProvider implementation="com.intellij.usageView.impl.UsageContextCallHierarchyPanel$Provider"/>
    <fileDocumentSynchronizationVetoer implementation="com.intellij.codeInsight.lookup.impl.LookupDocumentSavingVetoer"/>
    <toolsProvider implementation="com.intellij.tools.LocalToolsProvider"/>

    <favoritesListProvider implementation="com.intellij.ide.bookmarks.BookmarksFavoriteListProvider"/>
    <favoritesListProvider implementation="com.intellij.xdebugger.impl.breakpoints.BreakpointsFavoriteListProvider"/>
    <applicationService serviceInterface="com.intellij.codeInsight.FileModificationService"
                        serviceImplementation="com.intellij.codeInsight.CodeInsightUtilBase"/>
    <applicationService serviceInterface="com.intellij.ide.util.treeView.TreeAnchorizer"
                        serviceImplementation="com.intellij.ide.projectView.impl.nodes.PsiTreeAnchorizer"/>

    <projectStructure.sourceRootEditHandler implementation="com.intellij.openapi.roots.ui.configuration.JavaModuleSourceRootEditHandler"/>
    <projectStructure.sourceRootEditHandler implementation="com.intellij.openapi.roots.ui.configuration.JavaTestSourceRootEditHandler"/>

    <elementPreviewProvider implementation="com.intellij.codeInsight.preview.ElementPreviewHintProvider"/>

    <actionPromoter implementation="com.intellij.ui.EditorTextFieldActionPromoter"/>
    <actionPromoter implementation="com.intellij.codeInsight.editorActions.TabActionsPromoter"/>

    <stepsBeforeRunProvider implementation="com.intellij.execution.impl.RunConfigurationBeforeRunProvider"/>

    <lang.foldingBuilder language="TEXT" implementationClass="com.intellij.ide.highlighter.custom.impl.CustomFileTypeFoldingBuilder"/>

    <applicationService serviceImplementation="com.intellij.openapi.editor.richcopy.settings.RichCopySettings"/>
    <copyPastePostProcessor implementation="com.intellij.openapi.editor.richcopy.TextWithMarkupProcessor"/>
     <!--the following binding uses 'first' order to make sure it captures raw text before any other processor modifies it -->
    <copyPastePreProcessor implementation="com.intellij.openapi.editor.richcopy.TextWithMarkupProcessor$RawTextSetter" order="first" id="richcopy"/>
    <copyPastePreProcessor implementation="com.intellij.codeInsight.editorActions.LineCommentCopyPastePreProcessor"/>

    <!-- Postfix templates -->
    <applicationService serviceImplementation="com.intellij.codeInsight.template.postfix.settings.PostfixTemplatesSettings"/>
    <applicationService serviceImplementation="com.intellij.codeInsight.template.postfix.settings.PostfixTemplateStorage"/>
    <customLiveTemplate implementation="com.intellij.codeInsight.template.postfix.templates.PostfixLiveTemplate"/>
    <lookup.actionProvider implementation="com.intellij.codeInsight.template.postfix.completion.PostfixTemplateLookupActionProvider"/>
    <editorOptionsProvider instance="com.intellij.codeInsight.template.postfix.settings.PostfixTemplatesConfigurable"
                           id="reference.settingsdialog.IDE.editor.postfix.templates"
                           displayName="Postfix Completion"/>
    <completion.contributor language="any" implementationClass="com.intellij.codeInsight.template.postfix.completion.PostfixTemplateCompletionContributor" order="last"/>

    <projectService serviceInterface="com.intellij.execution.ExecutionManager" serviceImplementation="com.intellij.execution.impl.ExecutionManagerKtImpl"/>
    <projectService serviceInterface="com.intellij.execution.ExecutionTargetManager" serviceImplementation="com.intellij.execution.ExecutionTargetManagerImpl"/>

    <projectService serviceInterface="com.intellij.execution.dashboard.RunDashboardManager" serviceImplementation="com.intellij.execution.dashboard.RunDashboardManagerImpl"/>
    <projectService serviceInterface="com.intellij.execution.services.ServiceViewManager" serviceImplementation="com.intellij.execution.services.ServiceViewManagerImpl"/>
    <runDashboardGroupingRule implementation="com.intellij.execution.dashboard.tree.ConfigurationTypeDashboardGroupingRule"
                              id="type" order="first"/>
    <runDashboardGroupingRule implementation="com.intellij.execution.dashboard.tree.StatusDashboardGroupingRule"
                              id="status" order="after type"/>
    <runDashboardGroupingRule implementation="com.intellij.execution.dashboard.tree.FolderDashboardGroupingRule"
                              id="folder" order="after status"/>
    <runDashboardGroupingRule implementation="com.intellij.execution.dashboard.tree.RunConfigurationDashboardGroupingRule"
                              id="runConfiguration" order="after folder"/>
    <serviceViewContributor implementation="com.intellij.execution.dashboard.RunConfigurationsServiceViewContributor"/>
    <projectService serviceInterface="com.intellij.execution.ui.RunContentManager"
                    serviceImplementation="com.intellij.execution.ui.RunContentManagerImpl"/>

    <previewPanelProvider implementation="com.intellij.openapi.fileEditor.impl.FilePreviewPanelProvider"/>
    <previewPanelProvider implementation="com.intellij.codeInsight.documentation.DocumentationPreviewPanelProvider"/>
    <previewPanelProvider implementation="com.intellij.find.UsagesPreviewPanelProvider"/>
    <projectService serviceInterface="com.intellij.openapi.preview.PreviewManager"
                    serviceImplementation="com.intellij.openapi.preview.impl.PreviewManagerImpl"/>

    <applicationService serviceInterface="com.intellij.find.impl.FindPopupScopeUIProvider"
                        serviceImplementation="com.intellij.find.impl.FindPopupScopeUIProviderImpl"/>

    <search.optionContributor implementation="com.intellij.codeInspection.ex.InspectionSearchableOptionContributor"/>

    <fileIndentOptionsProvider implementation="com.intellij.psi.codeStyle.DetectableIndentOptionsProvider" order="last"/>
    <statusBarWidgetProvider implementation="com.intellij.psi.codeStyle.statusbar.CodeStyleStatusBarWidgetProvider" />
    <lang.formatter.restriction implementation="com.intellij.formatting.ExcludedFileFormattingRestriction"/>

    <codeInsight.lineMarkerProvider language="" implementationClass="com.intellij.execution.lineMarker.RunLineMarkerProvider"/>
    <projectService serviceImplementation="com.intellij.execution.TestStateStorage"/>
    <editorActionHandler action="EditorEscape" implementationClass="com.intellij.refactoring.changeSignature.inplace.EscapeHandler" id="changeSignatureEscape" order="before hide-search"/>

    <customizableActionGroupProvider implementation="com.intellij.openapi.vcs.ui.VcsCustomizableActionGroupProvider"/>

    <daemon.tooltipActionProvider order="last" id="defaultProvider" implementation="com.intellij.codeInsight.daemon.impl.DaemonTooltipActionProvider" />

    <schemeExporter
      name="IntelliJ IDEA code style XML"
      schemeClass="com.intellij.psi.codeStyle.CodeStyleScheme"
      implementationClass="com.intellij.application.options.schemes.SerializableSchemeExporter"/>
    <schemeExporter
      name="IntelliJ IDEA color scheme (.icls)"
      schemeClass="com.intellij.openapi.editor.colors.EditorColorsScheme"
      implementationClass="com.intellij.application.options.colors.ColorSchemeExporter"/>
    <schemeExporter
        name="Color scheme plugin .jar"
        schemeClass="com.intellij.openapi.editor.colors.EditorColorsScheme"
        implementationClass="com.intellij.application.options.colors.pluginExport.ColorSchemePluginExporter"/>
    <schemeImporter
      name="IntelliJ IDEA code style XML"
      schemeClass="com.intellij.psi.codeStyle.CodeStyleScheme"
      implementationClass="com.intellij.psi.impl.source.codeStyle.CodeStyleSchemeXmlImporter"/>
    <schemeImporter
      name="IntelliJ IDEA color scheme (.icls) or settings (.jar)"
      schemeClass="com.intellij.openapi.editor.colors.EditorColorsScheme"
      implementationClass="com.intellij.application.options.colors.ColorSchemeImporter"/>
    <schemeExporter
      name="IntelliJ IDEA code style JSON"
      schemeClass="com.intellij.psi.codeStyle.CodeStyleScheme"
      implementationClass="com.intellij.psi.impl.source.codeStyle.json.CodeStyleSchemeJsonExporter"/>

    <schemeExporter
      name="Intellij IDEA inspection profile XML"
      schemeClass="com.intellij.codeInspection.ex.InspectionProfileModifiableModel"
      implementationClass="com.intellij.application.options.schemes.SerializableSchemeExporter"/>
    <schemeImporter
      name="Intellij IDEA inspection profile XML"
      schemeClass="com.intellij.codeInspection.ex.InspectionProfileModifiableModel"
      implementationClass="com.intellij.profile.codeInspection.ui.InspectionProfileImporter"/>

    <nonProjectFileWritingAccessExtension implementation="com.intellij.ide.actions.EditCustomPropertiesAction$AccessExtension"/>
    <nonProjectFileWritingAccessExtension implementation="com.intellij.ide.actions.EditCustomVmOptionsAction$AccessExtension"/>
    <lineIndentProvider
        implementation="com.intellij.psi.impl.source.codeStyle.lineIndent.FormatterBasedLineIndentProvider"
        order="last"/>
    <stripTrailingSpacesFilterFactory implementation="com.intellij.psi.codeStyle.KeepTrailingSpacesOnEmptyLinesFilterFactory"/>

    <applicationService serviceImplementation="com.intellij.ide.projectView.impl.ProjectViewFileNestingService"/>
    <treeStructureProvider implementation="com.intellij.ide.projectView.impl.NestingTreeStructureProvider" order="last"/>
    <applicationService serviceImplementation="com.intellij.ide.projectView.impl.FileNestingBuilder" />
    <refactoring.safeDeleteProcessor implementation="com.intellij.refactoring.safeDelete.RelatedFilesSafeDeleteProcessorDelegate"/>
    <automaticRenamerFactory implementation="com.intellij.refactoring.rename.RelatedFilesRenamerFactory"/>
    <refactoring.moveHandler implementation="com.intellij.refactoring.move.moveFilesOrDirectories.MoveRelatedFilesHandler"
                             order="before moveFileOrDir"/>

    <gotoDeclaration implementation="com.intellij.codeInsight.navigation.actions.DefaultGotoDeclarationProvider" order="last"/>
    <!-- Search everywhere services/objects -->
    <projectService serviceInterface="com.intellij.ide.actions.searcheverywhere.SearchEverywhereManager"
                    serviceImplementation="com.intellij.ide.actions.searcheverywhere.SearchEverywhereManagerImpl"/>
    <projectService serviceImplementation="com.intellij.ide.actions.runAnything.RunAnythingManager"/>

    <searchEverywhereContributor implementation="com.intellij.ide.actions.searcheverywhere.ClassSearchEverywhereContributor$Factory" />
    <searchEverywhereContributor implementation="com.intellij.ide.actions.searcheverywhere.FileSearchEverywhereContributor$Factory" />
    <searchEverywhereContributor implementation="com.intellij.ide.actions.searcheverywhere.SymbolSearchEverywhereContributor$Factory" />
    <searchEverywhereContributor implementation="com.intellij.ide.actions.searcheverywhere.ActionSearchEverywhereContributor$Factory" />

    <searchEverywhereResultsEqualityProvider implementation="com.intellij.ide.actions.searcheverywhere.TrivialElementsEqualityProvider"/>
    <searchEverywhereResultsEqualityProvider implementation="com.intellij.ide.actions.searcheverywhere.PsiElementsEqualityProvider"/>

    <projectService serviceImplementation="com.intellij.ide.actions.runAnything.RunAnythingCache"/>

    <runAnything.executionProvider id="RunAnythingRunConfigurationProvider"
                                   implementation="com.intellij.ide.actions.runAnything.RunAnythingRunConfigurationProvider"/>
    <runAnything.executionProvider implementation="com.intellij.ide.actions.runAnything.activity.RunAnythingRecentProjectProvider"/>
    <runAnything.executionProvider id="recentCommandProvider" implementation="com.intellij.ide.actions.runAnything.activity.RunAnythingRecentCommandProvider"
                                   order="last"/>
    <runAnything.executionProvider implementation="com.intellij.ide.actions.runAnything.activity.RunAnythingCommandExecutionProvider"
                                   order="last"/>
    <runAnything.helpGroup implementation="com.intellij.ide.actions.runAnything.groups.RecentProjectHelpGroup"/>

    <!-- Project tasks execution (delegation of the build/run actions) -->
    <projectService serviceInterface="com.intellij.task.ProjectTaskManager"
                    serviceImplementation="com.intellij.task.impl.ProjectTaskManagerImpl"/>
    <projectService serviceInterface="com.intellij.execution.runners.ExecutionEnvironmentProvider"
                    serviceImplementation="com.intellij.task.impl.ExecutionEnvironmentProviderImpl"/>

    <!-- Build view -->
    <projectService serviceInterface="com.intellij.build.BuildContentManager"
                    serviceImplementation="com.intellij.build.BuildContentManagerImpl"
                    testServiceImplementation="com.intellij.build.internal.DummyBuildContentManager"/>
    <projectService serviceInterface="com.intellij.build.BuildViewManager"
                    serviceImplementation="com.intellij.build.BuildViewManager"
                    testServiceImplementation="com.intellij.build.internal.DummyBuildViewManager"/>
    <projectService serviceInterface="com.intellij.build.SyncViewManager"
                    serviceImplementation="com.intellij.build.SyncViewManager"
                    testServiceImplementation="com.intellij.build.internal.DummySyncViewManager"/>
    <projectService serviceInterface="com.intellij.build.RunTasksViewManager"
                    serviceImplementation="com.intellij.build.RunTasksViewManager"
                    testServiceImplementation="com.intellij.build.internal.DummyTasksViewManager"/>
    <projectService serviceInterface="com.intellij.build.DebugTasksViewManager"
                    serviceImplementation="com.intellij.build.DebugTasksViewManager"
                    testServiceImplementation="com.intellij.build.internal.DummyTasksViewManager"/>
    <projectService serviceInterface="com.intellij.openapi.externalSystem.service.execution.BuildViewFactory"
                    serviceImplementation="com.intellij.openapi.externalSystem.service.execution.BuildViewFactoryImpl"/>

    <moveLeftRightHandler language=""
                          implementationClass="com.intellij.codeInsight.editorActions.moveLeftRight.DefaultMoveElementLeftRightHandler"
                          order="last"/>
<<<<<<< HEAD
    <openapi.ui.noria.BasicUIComponentTypeEP implementation="com.intellij.refactoring.ui.NameSuggesterComponentType"/>
    <applicationService serviceInterface="com.intellij.ide.actions.FileFromTemplateService"
                        serviceImplementation="com.intellij.ide.actions.CreateFileFromTemplateDialog$FileFromTemplateServiceImpl"/>

=======

    <printHandler implementation="com.intellij.codeEditor.printing.TextPrintHandler"/>

    <editorNotificationProvider implementation="com.intellij.internal.retype.RetypeEditorNotificationProvider"/>

    <fileBreadcrumbsCollector implementation="com.intellij.xml.breadcrumbs.PsiFileBreadcrumbsCollector" order="last"/>

    <implementationViewSessionFactory implementation="com.intellij.codeInsight.hint.PsiImplementationSessionViewFactory"/>

    <!-- must be first because TextEditorProvider.getInstance search by instance of -->
    <fileEditorProvider implementation="com.intellij.openapi.fileEditor.impl.text.PsiAwareTextEditorProvider" order="first"/>
>>>>>>> 38dd8b9a
  </extensions>
</idea-plugin>
<|MERGE_RESOLUTION|>--- conflicted
+++ resolved
@@ -1167,23 +1167,20 @@
     <moveLeftRightHandler language=""
                           implementationClass="com.intellij.codeInsight.editorActions.moveLeftRight.DefaultMoveElementLeftRightHandler"
                           order="last"/>
-<<<<<<< HEAD
+
+    <printHandler implementation="com.intellij.codeEditor.printing.TextPrintHandler"/>
+
+    <editorNotificationProvider implementation="com.intellij.internal.retype.RetypeEditorNotificationProvider"/>
+
+    <fileBreadcrumbsCollector implementation="com.intellij.xml.breadcrumbs.PsiFileBreadcrumbsCollector" order="last"/>
+
+    <implementationViewSessionFactory implementation="com.intellij.codeInsight.hint.PsiImplementationSessionViewFactory"/>
+
+    <!-- must be first because TextEditorProvider.getInstance search by instance of -->
+    <fileEditorProvider implementation="com.intellij.openapi.fileEditor.impl.text.PsiAwareTextEditorProvider" order="first"/>
     <openapi.ui.noria.BasicUIComponentTypeEP implementation="com.intellij.refactoring.ui.NameSuggesterComponentType"/>
     <applicationService serviceInterface="com.intellij.ide.actions.FileFromTemplateService"
                         serviceImplementation="com.intellij.ide.actions.CreateFileFromTemplateDialog$FileFromTemplateServiceImpl"/>
 
-=======
-
-    <printHandler implementation="com.intellij.codeEditor.printing.TextPrintHandler"/>
-
-    <editorNotificationProvider implementation="com.intellij.internal.retype.RetypeEditorNotificationProvider"/>
-
-    <fileBreadcrumbsCollector implementation="com.intellij.xml.breadcrumbs.PsiFileBreadcrumbsCollector" order="last"/>
-
-    <implementationViewSessionFactory implementation="com.intellij.codeInsight.hint.PsiImplementationSessionViewFactory"/>
-
-    <!-- must be first because TextEditorProvider.getInstance search by instance of -->
-    <fileEditorProvider implementation="com.intellij.openapi.fileEditor.impl.text.PsiAwareTextEditorProvider" order="first"/>
->>>>>>> 38dd8b9a
   </extensions>
 </idea-plugin>
