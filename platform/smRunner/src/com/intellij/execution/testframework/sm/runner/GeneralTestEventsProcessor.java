/*
 * Copyright 2000-2015 JetBrains s.r.o.
 *
 * Licensed under the Apache License, Version 2.0 (the "License");
 * you may not use this file except in compliance with the License.
 * You may obtain a copy of the License at
 *
 * http://www.apache.org/licenses/LICENSE-2.0
 *
 * Unless required by applicable law or agreed to in writing, software
 * distributed under the License is distributed on an "AS IS" BASIS,
 * WITHOUT WARRANTIES OR CONDITIONS OF ANY KIND, either express or implied.
 * See the License for the specific language governing permissions and
 * limitations under the License.
 */
package com.intellij.execution.testframework.sm.runner;

import com.intellij.execution.testframework.sm.SMTestRunnerConnectionUtil;
import com.intellij.execution.testframework.sm.runner.events.*;
import com.intellij.openapi.Disposable;
import com.intellij.openapi.application.Application;
import com.intellij.openapi.application.ApplicationManager;
import com.intellij.openapi.diagnostic.Logger;
import com.intellij.openapi.project.Project;
import com.intellij.openapi.util.Condition;
import com.intellij.openapi.util.Key;
import com.intellij.util.Processor;
import com.intellij.util.containers.TransferToEDTQueue;
import com.intellij.util.ui.UIUtil;
import org.jetbrains.annotations.NotNull;
import org.jetbrains.annotations.Nullable;

import javax.swing.*;
import java.util.ArrayList;
import java.util.Collection;
import java.util.List;

/**
 * Processes events of test runner in general text-based form.
 * <p/>
 * Test name should be unique for all suites - e.g. it can consist of a suite name and a name of a test method.
 *
 * @author: Roman Chernyatchik
 */
public abstract class GeneralTestEventsProcessor implements Disposable {
  private static final Logger LOG = Logger.getInstance(GeneralTestEventsProcessor.class.getName());
  protected final SMTRunnerEventsListener myEventPublisher;
  private final String myTestFrameworkName;
  private final Project myProject;
  private TransferToEDTQueue<Runnable> myTransferToEDTQueue;
  protected List<SMTRunnerEventsListener> myListenerAdapters = new ArrayList<>();

  public GeneralTestEventsProcessor(Project project, @NotNull String testFrameworkName) {
    myProject = project;
    myEventPublisher = project.getMessageBus().syncPublisher(SMTRunnerEventsListener.TEST_STATUS);
    myTestFrameworkName = testFrameworkName;
    myTransferToEDTQueue = new TransferToEDTQueue<>("SM queue", runnable -> {
      runnable.run();
      return true;
    }, project.getDisposed(), 300);
  }
  // tree construction events

  public void onRootPresentationAdded(String rootName, String comment, String rootLocation) {
  }

  public void onSuiteTreeNodeAdded(String testName, String locationHint) {
  }

  public void onSuiteTreeStarted(String suiteName, String locationHint) {
  }

  public void onSuiteTreeEnded(String suiteName) {
  }

  public void onBuildTreeEnded() {
  }

  // progress events

  public abstract void onStartTesting();

  protected void fireOnTestingStarted(SMTestProxy.SMRootTestProxy node) {
    myEventPublisher.onTestingStarted(node);
    for (SMTRunnerEventsListener adapter : myListenerAdapters) {
      adapter.onTestingStarted(node);
    }
  }

  public abstract void onTestsCountInSuite(final int count);

  protected void fireOnTestsCountInSuite(int count) {
    myEventPublisher.onTestsCountInSuite(count);
    for (SMTRunnerEventsListener adapter : myListenerAdapters) {
      adapter.onTestsCountInSuite(count);
    }
  }

  public abstract void onTestStarted(@NotNull TestStartedEvent testStartedEvent);

  protected void fireOnTestStarted(SMTestProxy testProxy) {
    myEventPublisher.onTestStarted(testProxy);
    for (SMTRunnerEventsListener adapter : myListenerAdapters) {
      adapter.onTestStarted(testProxy);
    }
  }

  public abstract void onTestFinished(@NotNull TestFinishedEvent testFinishedEvent);

  protected void fireOnTestFinished(SMTestProxy testProxy) {
    myEventPublisher.onTestFinished(testProxy);
    for (SMTRunnerEventsListener adapter : myListenerAdapters) {
      adapter.onTestFinished(testProxy);
    }
  }

  public abstract void onTestFailure(@NotNull TestFailedEvent testFailedEvent);

  protected void fireOnTestFailed(SMTestProxy testProxy) {
    myEventPublisher.onTestFailed(testProxy);
    for (SMTRunnerEventsListener adapter : myListenerAdapters) {
      adapter.onTestFailed(testProxy);
    }
  }

  public abstract void onTestIgnored(@NotNull TestIgnoredEvent testIgnoredEvent);

  protected void fireOnTestIgnored(SMTestProxy testProxy) {
    myEventPublisher.onTestIgnored(testProxy);
    for (SMTRunnerEventsListener adapter : myListenerAdapters) {
      adapter.onTestIgnored(testProxy);
    }
  }

  public abstract void onTestOutput(@NotNull TestOutputEvent testOutputEvent);

  public abstract void onSuiteStarted(@NotNull TestSuiteStartedEvent suiteStartedEvent);

  protected void fireOnSuiteStarted(SMTestProxy newSuite) {
    myEventPublisher.onSuiteStarted(newSuite);
    for (SMTRunnerEventsListener adapter : myListenerAdapters) {
      adapter.onSuiteStarted(newSuite);
    }
  }

  public abstract void onSuiteFinished(@NotNull TestSuiteFinishedEvent suiteFinishedEvent);

  protected void fireOnSuiteFinished(SMTestProxy mySuite) {
    myEventPublisher.onSuiteFinished(mySuite);
    for (SMTRunnerEventsListener adapter : myListenerAdapters) {
      adapter.onSuiteFinished(mySuite);
    }
  }

  public abstract void onUncapturedOutput(@NotNull String text, Key outputType);

  public abstract void onError(@NotNull String localizedMessage, @Nullable String stackTrace, boolean isCritical);

  protected static void fireOnTestsReporterAttached(SMTestProxy.SMRootTestProxy rootNode) {
    rootNode.setTestsReporterAttached();
  }

  public abstract void onFinishTesting();

  protected void fireOnTestingFinished(SMTestProxy.SMRootTestProxy root) {
    myEventPublisher.onTestingFinished(root);
    for (SMTRunnerEventsListener adapter : myListenerAdapters) {
      adapter.onTestingFinished(root);
    }
  }

  // custom progress statistics

  /**
   * @param categoryName If isn't empty then progress statistics will use only custom start/failed events.
   *                     If name is null statistics will be switched to normal mode
   * @param testCount    0 will be considered as unknown tests number
   */
<<<<<<< HEAD
  public void onCustomProgressTestsCategory(@Nullable final String categoryName, final int testCount) {
    addToInvokeLater(new Runnable() {
      public void run() {
        myEventPublisher.onCustomProgressTestsCategory(categoryName, testCount);
        for (SMTRunnerEventsListener adapter : myListenerAdapters) {
          adapter.onCustomProgressTestsCategory(categoryName, testCount);
        }
=======
  public void onCustomProgressTestsCategory(@Nullable final String categoryName,
                                            final int testCount) {
    addToInvokeLater(() -> {
      myEventPublisher.onCustomProgressTestsCategory(categoryName, testCount);
      for (SMTRunnerEventsListener adapter : myListenerAdapters) {
        adapter.onCustomProgressTestsCategory(categoryName, testCount);
>>>>>>> bd50525b
      }
    });
  }

  public void onCustomProgressTestStarted() {
    addToInvokeLater(() -> {
      myEventPublisher.onCustomProgressTestStarted();
      for (SMTRunnerEventsListener adapter : myListenerAdapters) {
        adapter.onCustomProgressTestStarted();
      }
    });
  }

  public void onCustomProgressTestFinished() {
    addToInvokeLater(() -> {
      myEventPublisher.onCustomProgressTestFinished();
      for (SMTRunnerEventsListener adapter : myListenerAdapters) {
        adapter.onCustomProgressTestFinished();
      }
    });
  }

  public void onCustomProgressTestFailed() {
    addToInvokeLater(() -> {
      myEventPublisher.onCustomProgressTestFailed();
      for (SMTRunnerEventsListener adapter : myListenerAdapters) {
        adapter.onCustomProgressTestFailed();
      }
    });
  }

  // workflow/service methods

  public abstract void onTestsReporterAttached();

  public abstract void setLocator(@NotNull SMTestLocator locator);

  public void addEventsListener(@NotNull SMTRunnerEventsListener listener) {
    myListenerAdapters.add(listener);
  }

  public abstract void setPrinterProvider(@NotNull TestProxyPrinterProvider printerProvider);

  @Override
  public void dispose() {
    if (!ApplicationManager.getApplication().isUnitTestMode()) {
      UIUtil.invokeAndWaitIfNeeded(new Runnable() {
        @Override
        public void run() {
          myTransferToEDTQueue.drain();
        }
      });
    }
  }

  protected void disconnectListeners() {
    myListenerAdapters.clear();
  }

  public Condition getDisposedCondition() {
    return Condition.FALSE;
  }

  public void addToInvokeLater(final Runnable runnable) {
    final Application application = ApplicationManager.getApplication();
    if (application.isUnitTestMode()) {
      UIUtil.invokeLaterIfNeeded(runnable);
    }
    else if ((!application.isOnAir() && application.isHeadlessEnvironment()) || SwingUtilities.isEventDispatchThread()) {
      runnable.run();
    }
    else {
      myTransferToEDTQueue.offer(runnable);
    }
  }

  public void stopEventProcessing() {
    UIUtil.invokeLaterIfNeeded(() -> {
      if (myProject.isDisposed()) {
        return;
      }
      myTransferToEDTQueue.drain();
    });
  }


  protected static <T> boolean isTreeComplete(Collection<T> runningTests, SMTestProxy.SMRootTestProxy rootNode) {
    if (!runningTests.isEmpty()) {
      return false;
    }
    List<? extends SMTestProxy> children = rootNode.getChildren();
    for (SMTestProxy child : children) {
      if (!child.isFinal() || child.wasTerminated()) {
        return false;
      }
    }
    return true;
  }

  protected void logProblem(final String msg) {
    logProblem(LOG, msg, myTestFrameworkName);
  }

  protected void logProblem(String msg, boolean throwError) {
    logProblem(LOG, msg, throwError, myTestFrameworkName);
  }

  public static String getTFrameworkPrefix(final String testFrameworkName) {
    return "[" + testFrameworkName + "]: ";
  }

  public static void logProblem(final Logger log, final String msg, final String testFrameworkName) {
    logProblem(log, msg, SMTestRunnerConnectionUtil.isInDebugMode(), testFrameworkName);
  }

  public static void logProblem(final Logger log, final String msg, boolean throwError, final String testFrameworkName) {
    final String text = getTFrameworkPrefix(testFrameworkName) + msg;
    if (throwError) {
      log.error(text);
    }
    else {
      log.warn(text);
    }
  }
}<|MERGE_RESOLUTION|>--- conflicted
+++ resolved
@@ -176,22 +176,11 @@
    *                     If name is null statistics will be switched to normal mode
    * @param testCount    0 will be considered as unknown tests number
    */
-<<<<<<< HEAD
   public void onCustomProgressTestsCategory(@Nullable final String categoryName, final int testCount) {
-    addToInvokeLater(new Runnable() {
-      public void run() {
-        myEventPublisher.onCustomProgressTestsCategory(categoryName, testCount);
-        for (SMTRunnerEventsListener adapter : myListenerAdapters) {
-          adapter.onCustomProgressTestsCategory(categoryName, testCount);
-        }
-=======
-  public void onCustomProgressTestsCategory(@Nullable final String categoryName,
-                                            final int testCount) {
     addToInvokeLater(() -> {
       myEventPublisher.onCustomProgressTestsCategory(categoryName, testCount);
       for (SMTRunnerEventsListener adapter : myListenerAdapters) {
         adapter.onCustomProgressTestsCategory(categoryName, testCount);
->>>>>>> bd50525b
       }
     });
   }
