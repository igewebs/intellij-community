--- conflicted
+++ resolved
@@ -30,20 +30,15 @@
   private Component myOriginalComponent;
   private Point myOriginalPoint;
 
-<<<<<<< HEAD
   public RelativePoint(MouseEvent event) {
     boolean headless = Boolean.getBoolean("java.awt.headless");
     if (!headless) {
       init(event.getComponent(), event.getPoint());
     } else {
       myPointOnComponent = event.getPoint();
+      myOriginalComponent = event.getComponent();
+      myOriginalPoint = event.getPoint();
     }
-    myOriginalComponent = event.getComponent();
-    myOriginalPoint = event.getPoint();
-=======
-  public RelativePoint(@NotNull MouseEvent event) {
-    init(event.getComponent(), event.getPoint());
->>>>>>> 76f5832e
   }
 
   public RelativePoint(@NotNull Component aComponent, Point aPointOnComponent) {
