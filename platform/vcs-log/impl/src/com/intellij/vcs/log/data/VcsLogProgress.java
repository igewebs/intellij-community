// Copyright 2000-2018 JetBrains s.r.o. Use of this source code is governed by the Apache 2.0 license that can be found in the LICENSE file.
package com.intellij.vcs.log.data;

import com.intellij.openapi.Disposable;
import com.intellij.openapi.application.ApplicationManager;
import com.intellij.openapi.progress.EmptyProgressIndicator;
import com.intellij.openapi.progress.ProgressIndicator;
import com.intellij.openapi.progress.ProgressManager;
import com.intellij.openapi.progress.util.AbstractProgressIndicatorBase;
import com.intellij.openapi.project.Project;
import com.intellij.openapi.util.Disposer;
import com.intellij.util.containers.ContainerUtil;
import org.jetbrains.annotations.NotNull;
import org.jetbrains.annotations.Nullable;

import java.util.*;
import java.util.function.Consumer;

public class VcsLogProgress implements Disposable {
  @NotNull private final Object myLock = new Object();
  @NotNull private final List<ProgressListener> myListeners = ContainerUtil.newArrayList();
  @NotNull private final Set<VcsLogProgressIndicator> myTasksWithVisibleProgress = ContainerUtil.newHashSet();
  @NotNull private final Set<ProgressIndicator> myTasksWithSilentProgress = ContainerUtil.newHashSet();
  private boolean myDisposed = false;

  public VcsLogProgress(@NotNull Project project, @NotNull Disposable parent) {
    Disposer.register(parent, () -> Disposer.dispose(this));
    Disposer.register(project, this);
  }

  @NotNull
  public ProgressIndicator createProgressIndicator(@NotNull ProgressKey key) {
    return createProgressIndicator(true, key);
  }

  @NotNull
<<<<<<< HEAD
  public ProgressIndicator createProgressIndicator(boolean visible) {
    if (ApplicationManager.getApplication().isNoBackgroundMode()) {
=======
  public ProgressIndicator createProgressIndicator(boolean visible, @NotNull ProgressKey key) {
    if (ApplicationManager.getApplication().isHeadlessEnvironment()) {
>>>>>>> a1e98120
      return new EmptyProgressIndicator();
    }
    return new VcsLogProgressIndicator(visible, key);
  }

  public void addProgressIndicatorListener(@NotNull ProgressListener listener, @Nullable Disposable parentDisposable) {
    synchronized (myLock) {
      myListeners.add(listener);
      if (parentDisposable != null) {
        Disposer.register(parentDisposable, () -> removeProgressIndicatorListener(listener));
      }
      if (isRunning()) {
        Set<ProgressKey> keys = getRunningKeys();
        ApplicationManager.getApplication().invokeLater(() -> listener.progressStarted(keys));
      }
    }
  }

  public void removeProgressIndicatorListener(@NotNull ProgressListener listener) {
    synchronized (myLock) {
      myListeners.remove(listener);
    }
  }

  public boolean isRunning() {
    synchronized (myLock) {
      return !myTasksWithVisibleProgress.isEmpty();
    }
  }

  @NotNull
  public Set<ProgressKey> getRunningKeys() {
    synchronized (myLock) {
      return ContainerUtil.map2Set(myTasksWithVisibleProgress, VcsLogProgressIndicator::getKey);
    }
  }

  private void started(@NotNull VcsLogProgressIndicator indicator) {
    synchronized (myLock) {
      if (myDisposed) {
        indicator.cancel();
        return;
      }
      if (indicator.isVisible()) {
        Set<ProgressKey> oldKeys = getRunningKeys();
        myTasksWithVisibleProgress.add(indicator);
        if (myTasksWithVisibleProgress.size() == 1) {
          ProgressKey key = indicator.getKey();
          fireNotification(listener -> listener.progressStarted(Collections.singleton(key)));
        }
        else {
          keysUpdated(oldKeys);
        }
      }
      else {
        myTasksWithSilentProgress.add(indicator);
      }
    }
  }

  private void stopped(@NotNull VcsLogProgressIndicator indicator) {
    synchronized (myLock) {
      if (indicator.isVisible()) {
        myTasksWithVisibleProgress.remove(indicator);
        if (myTasksWithVisibleProgress.isEmpty()) fireNotification(ProgressListener::progressStopped);
      }
      else {
        myTasksWithSilentProgress.remove(indicator);
      }
    }
  }

  private void keysUpdated(@NotNull Set<ProgressKey> oldKeys) {
    synchronized (myLock) {
      Set<ProgressKey> newKeys = getRunningKeys();
      if (!oldKeys.equals(newKeys)) {
        fireNotification(listener -> listener.progressChanged(newKeys));
      }
    }
  }

  private void fireNotification(@NotNull Consumer<ProgressListener> action) {
    synchronized (myLock) {
      List<ProgressListener> list = ContainerUtil.newArrayList(myListeners);
      ApplicationManager.getApplication().invokeLater(() -> list.forEach(action));
    }
  }

  @Override
  public void dispose() {
    synchronized (myLock) {
      myDisposed = true;
      for (ProgressIndicator indicator : myTasksWithVisibleProgress) {
        indicator.cancel();
      }
      for (ProgressIndicator indicator : myTasksWithSilentProgress) {
        indicator.cancel();
      }
    }
  }

  private class VcsLogProgressIndicator extends AbstractProgressIndicatorBase {
    @NotNull private ProgressKey myKey;
    private final boolean myVisible;

    private VcsLogProgressIndicator(boolean visible, @NotNull ProgressKey key) {
      myKey = key;
      myVisible = visible;
      if (!visible) dontStartActivity();
    }

    @Override
    public synchronized void start() {
      super.start();
      started(this);
    }

    @Override
    public synchronized void stop() {
      super.stop();
      stopped(this);
    }

    public void updateKey(@NotNull ProgressKey key) {
      synchronized (myLock) {
        Set<ProgressKey> oldKeys = getRunningKeys();
        myKey = key;
        keysUpdated(oldKeys);
      }
    }

    public boolean isVisible() {
      return myVisible;
    }

    @NotNull
    public ProgressKey getKey() {
      synchronized (myLock) {
        return myKey;
      }
    }
  }

  public interface ProgressListener {
    void progressStarted(@NotNull Collection<ProgressKey> keys);

    void progressChanged(@NotNull Collection<ProgressKey> keys);

    void progressStopped();
  }

  public static class ProgressKey {
    @NotNull private final String myName;

    public ProgressKey(@NotNull String name) {
      myName = name;
    }

    @Override
    public boolean equals(Object o) {
      if (this == o) return true;
      if (o == null || getClass() != o.getClass()) return false;
      ProgressKey key = (ProgressKey)o;
      return Objects.equals(myName, key.myName);
    }

    @Override
    public int hashCode() {
      return Objects.hash(myName);
    }
  }

  public static void updateCurrentKey(@NotNull ProgressKey key) {
    ProgressIndicator indicator = ProgressManager.getInstance().getProgressIndicator();
    if (indicator instanceof VcsLogProgressIndicator) {
      ((VcsLogProgressIndicator)indicator).updateKey(key);
    }
  }
}<|MERGE_RESOLUTION|>--- conflicted
+++ resolved
@@ -34,13 +34,8 @@
   }
 
   @NotNull
-<<<<<<< HEAD
-  public ProgressIndicator createProgressIndicator(boolean visible) {
+  public ProgressIndicator createProgressIndicator(boolean visible, @NotNull ProgressKey key) {
     if (ApplicationManager.getApplication().isNoBackgroundMode()) {
-=======
-  public ProgressIndicator createProgressIndicator(boolean visible, @NotNull ProgressKey key) {
-    if (ApplicationManager.getApplication().isHeadlessEnvironment()) {
->>>>>>> a1e98120
       return new EmptyProgressIndicator();
     }
     return new VcsLogProgressIndicator(visible, key);
