--- conflicted
+++ resolved
@@ -82,51 +82,19 @@
     return false;
   }
 
-<<<<<<< HEAD
   protected HighlightInfo getInfo(@NotNull PsiElement context,
                                   @NotNull PsiElement rainbowElement,
                                   @NotNull String id,
                                   @Nullable TextAttributesKey colorKey) {
-    return getHighlighter()
-      .getInfo(getHighlighter().getColorIndex(
-                   USED_COLORS.getValue(context),
-                   id,
-                   RainbowHighlighter.getRainbowHash(id)),
-               rainbowElement,
-               colorKey);
-=======
-  protected HighlightInfo getInfo(@NotNull final PsiElement context,
-                                  @NotNull final PsiElement rainbowElement,
-                                  @NotNull final String id,
-                                  @Nullable final TextAttributesKey colorKey) {
     //noinspection SynchronizationOnLocalVariableOrMethodParameter
     synchronized (context) {
-      HashMap<String, Integer> id2index = USED_COLORS.getValue(context);
-      Integer colorIndex = id2index.get(id);
-      if (colorIndex == null) {
-        colorIndex = Math.abs(StringHash.murmur(id, 0x55AA));
-
-        Map<Integer, Integer> index2usage = new HashMap<Integer, Integer>();
-        id2index.values().forEach(i -> {
-          Integer useCount = index2usage.get(i);
-          index2usage.put(i, useCount == null ? 1 : ++useCount);
-        });
-
-        int colorsCount = getHighlighter().getColorsCount();
-        out:
-        for (int cutoff = 0; ; ++cutoff) {
-          for (int i = 0; i < colorsCount; ++i) {
-            colorIndex %= colorsCount;
-            Integer useCount = index2usage.get(colorIndex % colorsCount);
-            if (useCount == null) useCount = 0;
-            if (useCount == cutoff) break out;
-            ++colorIndex;
-          }
-        }
-        id2index.put(id, colorIndex);
-      }
-      return getHighlighter().getInfo(colorIndex, rainbowElement, colorKey);
+      return getHighlighter()
+        .getInfo(getHighlighter().getColorIndex(
+          USED_COLORS.getValue(context),
+          id,
+          RainbowHighlighter.getRainbowHash(id)),
+                 rainbowElement,
+                 colorKey);
     }
->>>>>>> 54d4e872
   }
 }