/*
 * Copyright 2000-2017 JetBrains s.r.o.
 *
 * Licensed under the Apache License, Version 2.0 (the "License");
 * you may not use this file except in compliance with the License.
 * You may obtain a copy of the License at
 *
 * http://www.apache.org/licenses/LICENSE-2.0
 *
 * Unless required by applicable law or agreed to in writing, software
 * distributed under the License is distributed on an "AS IS" BASIS,
 * WITHOUT WARRANTIES OR CONDITIONS OF ANY KIND, either express or implied.
 * See the License for the specific language governing permissions and
 * limitations under the License.
 */
package com.intellij.openapi.fileEditor;

import com.intellij.ide.*;
import com.intellij.openapi.actionSystem.DataContext;
import com.intellij.openapi.actionSystem.DataKey;
import com.intellij.openapi.application.ApplicationNamesInfo;
import com.intellij.openapi.editor.*;
import com.intellij.openapi.fileTypes.FileType;
import com.intellij.openapi.fileTypes.FileTypeManager;
import com.intellij.openapi.fileTypes.INativeFileType;
import com.intellij.openapi.project.Project;
import com.intellij.openapi.ui.Messages;
import com.intellij.openapi.util.Comparing;
import com.intellij.openapi.util.TextRange;
import com.intellij.openapi.vfs.VirtualFile;
import com.intellij.openapi.wm.IdeFocusManager;
import com.intellij.pom.Navigatable;
import org.jetbrains.annotations.NotNull;
import org.jetbrains.annotations.Nullable;

import java.util.List;

public class OpenFileDescriptor implements Navigatable, Comparable<OpenFileDescriptor> {
  /**
   * Tells descriptor to navigate in specific editor rather than file editor in main IDEA window.
   * For example if you want to navigate in editor embedded into modal dialog, you should provide this data.
   */
  public static final DataKey<Editor> NAVIGATE_IN_EDITOR = DataKey.create("NAVIGATE_IN_EDITOR");

  private final Project myProject;
  private final VirtualFile myFile;
  private final int myLogicalLine;
  private final int myLogicalColumn;
  private final int myOffset;
  private final RangeMarker myRangeMarker;

<<<<<<< HEAD
  private boolean myForceNewEditor = false;
  private boolean myUseCurrentWindow = false;
=======
  private boolean myUseCurrentWindow;
>>>>>>> a1e98120
  private ScrollType myScrollType = ScrollType.CENTER;

  public OpenFileDescriptor(@NotNull Project project, @NotNull VirtualFile file) {
    this(project, file, -1, -1, -1, false);
  }

  public OpenFileDescriptor(@NotNull Project project, @NotNull VirtualFile file, int offset) {
    this(project, file, -1, -1, offset, false);
  }

  public OpenFileDescriptor(@NotNull Project project, @NotNull VirtualFile file, int logicalLine, int logicalColumn) {
    this(project, file, logicalLine, logicalColumn, -1, false);
  }

  public OpenFileDescriptor(@NotNull Project project, @NotNull VirtualFile file, int logicalLine, int logicalColumn, boolean persistent) {
    this(project, file, logicalLine, logicalColumn, -1, persistent);
  }

  private OpenFileDescriptor(@NotNull Project project, @NotNull VirtualFile file, int logicalLine, int logicalColumn, int offset, boolean persistent) {
    myProject = project;
    myFile = file;
    myLogicalLine = logicalLine;
    myLogicalColumn = logicalColumn;
    myOffset = offset;
    if (offset >= 0) {
      myRangeMarker = LazyRangeMarkerFactory.getInstance(project).createRangeMarker(file, offset);
    }
    else if (logicalLine >= 0 ){
      myRangeMarker = LazyRangeMarkerFactory.getInstance(project).createRangeMarker(file, logicalLine, Math.max(0, logicalColumn), persistent);
    }
    else {
      myRangeMarker = null;
    }
  }

  @NotNull
  public VirtualFile getFile() {
    return myFile;
  }

  @Nullable
  public RangeMarker getRangeMarker() {
    return myRangeMarker;
  }

  public int getOffset() {
    return myRangeMarker != null && myRangeMarker.isValid() ? myRangeMarker.getStartOffset() : myOffset;
  }

  public int getLine() {
    return myLogicalLine;
  }

  public int getColumn() {
    return myLogicalColumn;
  }

  @Override
  public void navigate(boolean requestFocus) {
    if (!canNavigate()) {
      throw new IllegalStateException("target not valid");
    }

    if (!myFile.isDirectory()) {
      if (navigateInEditorOrNativeApp(myProject, requestFocus)) return;
    }

    if (navigateInProjectView(requestFocus)) return;

    String message = IdeBundle.message("error.files.of.this.type.cannot.be.opened", ApplicationNamesInfo.getInstance().getProductName());
    Messages.showErrorDialog(myProject, message, IdeBundle.message("title.cannot.open.file"));
  }

  private boolean navigateInEditorOrNativeApp(@NotNull Project project, boolean requestFocus) {
    FileType type = FileTypeManager.getInstance().getKnownFileTypeOrAssociate(myFile,project);
    if (type == null || !myFile.isValid()) return false;

    if (type instanceof INativeFileType) {
      return ((INativeFileType) type).openFileInAssociatedApplication(project, myFile);
    }

    return navigateInEditor(project, requestFocus);
  }

  public boolean navigateInEditor(@NotNull Project project, boolean requestFocus) {
    return navigateInRequestedEditor() || navigateInAnyFileEditor(project, requestFocus);
  }

  private boolean navigateInRequestedEditor() {
    @SuppressWarnings("deprecation") DataContext ctx = DataManager.getInstance().getDataContext();
    Editor e = NAVIGATE_IN_EDITOR.getData(ctx);
    if (e == null) return false;
    if (!Comparing.equal(FileDocumentManager.getInstance().getFile(e.getDocument()), myFile)) return false;
    
    navigateIn(e);
    return true;
  }

  protected boolean navigateInAnyFileEditor(Project project, boolean focusEditor) {
    List<FileEditor> editors = FileEditorManager.getInstance(project).openEditor(this, focusEditor);
    for (FileEditor editor : editors) {
      if (editor instanceof TextEditor) {
        Editor e = ((TextEditor)editor).getEditor();
        FileEditorManager.getInstance(myProject).runWhenLoaded(e, () -> {
          unfoldCurrentLine(e);
          if (focusEditor) {
            IdeFocusManager.getInstance(myProject).requestFocus(e.getContentComponent(), true);
          }
        });
      }
    }
    return !editors.isEmpty();
  }

  private boolean navigateInProjectView(boolean requestFocus) {
    SelectInContext context = new FileSelectInContext(myProject, myFile, null);
    for (SelectInTarget target : SelectInManager.getInstance(myProject).getTargets()) {
      if (target.canSelect(context)) {
        target.selectIn(context, requestFocus);
        return true;
      }
    }
    return false;
  }

  public void navigateIn(@NotNull Editor e) {
    final int offset = getOffset();
    CaretModel caretModel = e.getCaretModel();
    boolean caretMoved = false;
    if (myLogicalLine >= 0) {
      LogicalPosition pos = new LogicalPosition(myLogicalLine, Math.max(myLogicalColumn, 0));
      if (offset < 0 || offset == e.logicalPositionToOffset(pos)) {
        caretModel.removeSecondaryCarets();
        caretModel.moveToLogicalPosition(pos);
        caretMoved = true;
      }
    }
    if (!caretMoved && offset >= 0) {
      caretModel.removeSecondaryCarets();
      caretModel.moveToOffset(Math.min(offset, e.getDocument().getTextLength()));
      caretMoved = true;
    }

    if (caretMoved) {
      e.getSelectionModel().removeSelection();
      FileEditorManager.getInstance(myProject).runWhenLoaded(e, () -> {
        scrollToCaret(e);
        unfoldCurrentLine(e);
      });
    }
  }

  public boolean isForceNewEditor() {
    return myForceNewEditor;
  }

  public void setForceNewEditor(boolean forceNewEditor) {
    myForceNewEditor = forceNewEditor;
  }

  protected static void unfoldCurrentLine(@NotNull final Editor editor) {
    final FoldRegion[] allRegions = editor.getFoldingModel().getAllFoldRegions();
    final TextRange range = getRangeToUnfoldOnNavigation(editor);
    editor.getFoldingModel().runBatchFoldingOperation(() -> {
      for (FoldRegion region : allRegions) {
        if (!region.isExpanded() && range.intersects(TextRange.create(region))) {
          region.setExpanded(true);
        }
      }
    });
  }

  @NotNull
  public static TextRange getRangeToUnfoldOnNavigation(@NotNull Editor editor) {
    final int offset = editor.getCaretModel().getOffset();
    int line = editor.getDocument().getLineNumber(offset);
    int start = editor.getDocument().getLineStartOffset(line);
    int end = editor.getDocument().getLineEndOffset(line);
    return new TextRange(start, end);
  }

  private void scrollToCaret(@NotNull Editor e) {
    e.getScrollingModel().scrollToCaret(myScrollType);
  }

  @Override
  public boolean canNavigate() {
    return myFile.isValid();
  }

  @Override
  public boolean canNavigateToSource() {
    return canNavigate();
  }

  @NotNull
  public Project getProject() {
    return myProject;
  }

  public OpenFileDescriptor setUseCurrentWindow(boolean search) {
    myUseCurrentWindow = search;
    return this;
  }

  public boolean isUseCurrentWindow() {
    return myUseCurrentWindow;
  }

  public void setScrollType(@NotNull ScrollType scrollType) {
    myScrollType = scrollType;
  }

  public void dispose() {
    if (myRangeMarker != null) {
      myRangeMarker.dispose();
    }
  }

  @Override
  public int compareTo(@NotNull OpenFileDescriptor o) {
    int i = myProject.getName().compareTo(o.myProject.getName());
    if (i != 0) return i;
    i = myFile.getName().compareTo(o.myFile.getName());
    if (i != 0) return i;
    if (myRangeMarker != null) {
      if (o.myRangeMarker == null) return 1;
      i = myRangeMarker.getStartOffset() - o.myRangeMarker.getStartOffset();
      if (i != 0) return i;
      return myRangeMarker.getEndOffset() - o.myRangeMarker.getEndOffset();
    }
    return o.myRangeMarker == null ? 0 : -1;
  }
}<|MERGE_RESOLUTION|>--- conflicted
+++ resolved
@@ -49,12 +49,8 @@
   private final int myOffset;
   private final RangeMarker myRangeMarker;
 
-<<<<<<< HEAD
   private boolean myForceNewEditor = false;
-  private boolean myUseCurrentWindow = false;
-=======
   private boolean myUseCurrentWindow;
->>>>>>> a1e98120
   private ScrollType myScrollType = ScrollType.CENTER;
 
   public OpenFileDescriptor(@NotNull Project project, @NotNull VirtualFile file) {
