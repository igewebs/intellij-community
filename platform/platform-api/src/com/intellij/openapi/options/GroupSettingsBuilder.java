--- conflicted
+++ resolved
@@ -65,12 +65,8 @@
       tabs.add(pair.getFirst(), panel);
     }
 
-<<<<<<< HEAD
     UIUtil.tagComponentAs(tabs, "GroupSettingsBuilder.Tabs");
-
-=======
     tabs.putClientProperty("JTabbedPane.hasFullBorder", Boolean.TRUE);
->>>>>>> 25c3ae16
     return tabs;
   }
 
