<component name="libraryTable">
<<<<<<< HEAD
  <library name="kotlinc.kotlin-compiler-common" type="repository">
    <properties include-transitive-deps="false" maven-id="org.jetbrains.kotlin:kotlin-compiler-common-for-ide:2.0.0-dev-6771">
      <verification>
        <artifact url="file://$MAVEN_REPOSITORY$/org/jetbrains/kotlin/kotlin-compiler-common-for-ide/2.0.0-dev-6771/kotlin-compiler-common-for-ide-2.0.0-dev-6771.jar">
          <sha256sum>151b8f79bc608d653b5bcdf69d7eaa6fc60a5b3609af99a828d65db811230381</sha256sum>
        </artifact>
      </verification>
    </properties>
    <CLASSES>
      <root url="jar://$MAVEN_REPOSITORY$/org/jetbrains/kotlin/kotlin-compiler-common-for-ide/2.0.0-dev-6771/kotlin-compiler-common-for-ide-2.0.0-dev-6771.jar!/" />
    </CLASSES>
    <JAVADOC />
    <SOURCES>
      <root url="jar://$MAVEN_REPOSITORY$/org/jetbrains/kotlin/kotlin-compiler-common-for-ide/2.0.0-dev-6771/kotlin-compiler-common-for-ide-2.0.0-dev-6771-sources.jar!/" />
=======
  <library name="kotlinc.kotlin-compiler-common">
    <CLASSES>
      <root url="jar://$PROJECT_DIR$/../build/repo/org/jetbrains/kotlin/kotlin-compiler-common-for-ide/2.0.255-dev-255/kotlin-compiler-common-for-ide-2.0.255-dev-255.jar!/" />
    </CLASSES>
    <JAVADOC />
    <SOURCES>
      <root url="jar://$PROJECT_DIR$/../build/repo/org/jetbrains/kotlin/kotlin-compiler-common-for-ide/2.0.255-dev-255/kotlin-compiler-common-for-ide-2.0.255-dev-255-sources.jar!/" />
>>>>>>> 33da9d43
    </SOURCES>
  </library>
</component><|MERGE_RESOLUTION|>--- conflicted
+++ resolved
@@ -1,20 +1,4 @@
 <component name="libraryTable">
-<<<<<<< HEAD
-  <library name="kotlinc.kotlin-compiler-common" type="repository">
-    <properties include-transitive-deps="false" maven-id="org.jetbrains.kotlin:kotlin-compiler-common-for-ide:2.0.0-dev-6771">
-      <verification>
-        <artifact url="file://$MAVEN_REPOSITORY$/org/jetbrains/kotlin/kotlin-compiler-common-for-ide/2.0.0-dev-6771/kotlin-compiler-common-for-ide-2.0.0-dev-6771.jar">
-          <sha256sum>151b8f79bc608d653b5bcdf69d7eaa6fc60a5b3609af99a828d65db811230381</sha256sum>
-        </artifact>
-      </verification>
-    </properties>
-    <CLASSES>
-      <root url="jar://$MAVEN_REPOSITORY$/org/jetbrains/kotlin/kotlin-compiler-common-for-ide/2.0.0-dev-6771/kotlin-compiler-common-for-ide-2.0.0-dev-6771.jar!/" />
-    </CLASSES>
-    <JAVADOC />
-    <SOURCES>
-      <root url="jar://$MAVEN_REPOSITORY$/org/jetbrains/kotlin/kotlin-compiler-common-for-ide/2.0.0-dev-6771/kotlin-compiler-common-for-ide-2.0.0-dev-6771-sources.jar!/" />
-=======
   <library name="kotlinc.kotlin-compiler-common">
     <CLASSES>
       <root url="jar://$PROJECT_DIR$/../build/repo/org/jetbrains/kotlin/kotlin-compiler-common-for-ide/2.0.255-dev-255/kotlin-compiler-common-for-ide-2.0.255-dev-255.jar!/" />
@@ -22,7 +6,6 @@
     <JAVADOC />
     <SOURCES>
       <root url="jar://$PROJECT_DIR$/../build/repo/org/jetbrains/kotlin/kotlin-compiler-common-for-ide/2.0.255-dev-255/kotlin-compiler-common-for-ide-2.0.255-dev-255-sources.jar!/" />
->>>>>>> 33da9d43
     </SOURCES>
   </library>
 </component>