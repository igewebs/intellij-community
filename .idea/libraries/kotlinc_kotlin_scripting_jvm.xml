<component name="libraryTable">
<<<<<<< HEAD
  <library name="kotlinc.kotlin-scripting-jvm" type="repository">
    <properties include-transitive-deps="false" maven-id="org.jetbrains.kotlin:kotlin-scripting-jvm:2.0.0-dev-6771">
      <verification>
        <artifact url="file://$MAVEN_REPOSITORY$/org/jetbrains/kotlin/kotlin-scripting-jvm/2.0.0-dev-6771/kotlin-scripting-jvm-2.0.0-dev-6771.jar">
          <sha256sum>f8157b1f91ae807869b3ed2793282284bfef5875898ae1e4deced77ac8fa141a</sha256sum>
        </artifact>
      </verification>
    </properties>
    <CLASSES>
      <root url="jar://$MAVEN_REPOSITORY$/org/jetbrains/kotlin/kotlin-scripting-jvm/2.0.0-dev-6771/kotlin-scripting-jvm-2.0.0-dev-6771.jar!/" />
    </CLASSES>
    <JAVADOC />
    <SOURCES>
      <root url="jar://$MAVEN_REPOSITORY$/org/jetbrains/kotlin/kotlin-scripting-jvm/2.0.0-dev-6771/kotlin-scripting-jvm-2.0.0-dev-6771-sources.jar!/" />
=======
  <library name="kotlinc.kotlin-scripting-jvm">
    <CLASSES>
      <root url="jar://$PROJECT_DIR$/../build/repo/org/jetbrains/kotlin/kotlin-scripting-jvm/2.0.255-dev-255/kotlin-scripting-jvm-2.0.255-dev-255.jar!/" />
    </CLASSES>
    <JAVADOC />
    <SOURCES>
      <root url="jar://$PROJECT_DIR$/../build/repo/org/jetbrains/kotlin/kotlin-scripting-jvm/2.0.255-dev-255/kotlin-scripting-jvm-2.0.255-dev-255-sources.jar!/" />
>>>>>>> 33da9d43
    </SOURCES>
  </library>
</component><|MERGE_RESOLUTION|>--- conflicted
+++ resolved
@@ -1,20 +1,4 @@
 <component name="libraryTable">
-<<<<<<< HEAD
-  <library name="kotlinc.kotlin-scripting-jvm" type="repository">
-    <properties include-transitive-deps="false" maven-id="org.jetbrains.kotlin:kotlin-scripting-jvm:2.0.0-dev-6771">
-      <verification>
-        <artifact url="file://$MAVEN_REPOSITORY$/org/jetbrains/kotlin/kotlin-scripting-jvm/2.0.0-dev-6771/kotlin-scripting-jvm-2.0.0-dev-6771.jar">
-          <sha256sum>f8157b1f91ae807869b3ed2793282284bfef5875898ae1e4deced77ac8fa141a</sha256sum>
-        </artifact>
-      </verification>
-    </properties>
-    <CLASSES>
-      <root url="jar://$MAVEN_REPOSITORY$/org/jetbrains/kotlin/kotlin-scripting-jvm/2.0.0-dev-6771/kotlin-scripting-jvm-2.0.0-dev-6771.jar!/" />
-    </CLASSES>
-    <JAVADOC />
-    <SOURCES>
-      <root url="jar://$MAVEN_REPOSITORY$/org/jetbrains/kotlin/kotlin-scripting-jvm/2.0.0-dev-6771/kotlin-scripting-jvm-2.0.0-dev-6771-sources.jar!/" />
-=======
   <library name="kotlinc.kotlin-scripting-jvm">
     <CLASSES>
       <root url="jar://$PROJECT_DIR$/../build/repo/org/jetbrains/kotlin/kotlin-scripting-jvm/2.0.255-dev-255/kotlin-scripting-jvm-2.0.255-dev-255.jar!/" />
@@ -22,7 +6,6 @@
     <JAVADOC />
     <SOURCES>
       <root url="jar://$PROJECT_DIR$/../build/repo/org/jetbrains/kotlin/kotlin-scripting-jvm/2.0.255-dev-255/kotlin-scripting-jvm-2.0.255-dev-255-sources.jar!/" />
->>>>>>> 33da9d43
     </SOURCES>
   </library>
 </component>