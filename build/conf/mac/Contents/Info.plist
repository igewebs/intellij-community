--- conflicted
+++ resolved
@@ -54,13 +54,11 @@
     <key>NSHighResolutionCapable</key>
     <true/>
 
-<<<<<<< HEAD
     <key>NSAppSleepDisabled</key>
     <@@mavericks_app_nap_disabled@@/>
-=======
+
     <key>NSSupportsAutomaticGraphicsSwitching</key>
     <true/>
->>>>>>> ad8fece5
 
     @@archs@@
     <key>LSRequiresNativeExecution</key>
