--- conflicted
+++ resolved
@@ -109,22 +109,11 @@
           if (!element.isValid()) return;
           final int index = list.getSelectedIndex();
           if (index < 0) return;
-<<<<<<< HEAD
-          new WriteCommandAction(project, element.getContainingFile()) {
-            @Override
-            protected void run(@NotNull final Result result) {
-              final PsiClass psiClass = originalClasses.get(index);
-              if (psiClass.isValid()) {
-                PsiDocumentManager.getInstance(project).commitAllDocuments();
-                element.bindToElement(psiClass);
-              }
-=======
           WriteCommandAction.writeCommandAction(project, element.getContainingFile()).run(() -> {
             final PsiClass psiClass = originalClasses.get(index);
             if (psiClass.isValid()) {
               PsiDocumentManager.getInstance(project).commitAllDocuments();
               element.bindToElement(psiClass);
->>>>>>> 54425956
             }
           });
         };
