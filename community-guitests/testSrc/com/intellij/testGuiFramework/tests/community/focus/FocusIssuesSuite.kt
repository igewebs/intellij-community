--- conflicted
+++ resolved
@@ -16,10 +16,6 @@
                     GoToClassFocusTest::class,
                     GoToClassTwiceFocusTest::class,
                     InlineVariableFocusTest::class,
-<<<<<<< HEAD
-                    KeyMapSettingsTestFocusTest::class)
-=======
                     KeyMapSettingsTestFocusTest::class,
                     SearchEverywhereFocusTest::class)
->>>>>>> 54425956
 class FocusIssuesSuite