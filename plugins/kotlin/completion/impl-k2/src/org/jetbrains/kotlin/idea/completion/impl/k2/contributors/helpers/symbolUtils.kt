--- conflicted
+++ resolved
@@ -4,17 +4,11 @@
 
 import org.jetbrains.kotlin.analysis.api.KaSession
 import org.jetbrains.kotlin.analysis.api.components.KaScopeKind
-<<<<<<< HEAD
+import org.jetbrains.kotlin.analysis.api.components.KaScopeKinds
+import org.jetbrains.kotlin.analysis.api.components.KaScopeWithKindImpl
 import org.jetbrains.kotlin.analysis.api.components.KaScopeWithKind
 import org.jetbrains.kotlin.analysis.api.lifetime.KaLifetimeOwner
 import org.jetbrains.kotlin.analysis.api.lifetime.KaLifetimeToken
-=======
-import org.jetbrains.kotlin.analysis.api.components.KaScopeKinds
-import org.jetbrains.kotlin.analysis.api.components.KaScopeWithKindImpl
-import org.jetbrains.kotlin.analysis.api.components.KtScopeWithKind
-import org.jetbrains.kotlin.analysis.api.lifetime.KtLifetimeOwner
-import org.jetbrains.kotlin.analysis.api.lifetime.KtLifetimeToken
->>>>>>> 7db36688
 import org.jetbrains.kotlin.analysis.api.lifetime.withValidityAssertion
 import org.jetbrains.kotlin.analysis.api.signatures.KaCallableSignature
 import org.jetbrains.kotlin.analysis.api.symbols.*
@@ -39,17 +33,10 @@
                     symbol.staticMemberScope
                 }
 
-<<<<<<< HEAD
-                KaScopeWithKind(scope, KaScopeKind.StaticMemberScope(scopeIndex), token)
-            }
-
-            is KaPackageSymbol -> KaScopeWithKind(symbol.packageScope, KaScopeKind.PackageMemberScope(scopeIndex), token)
-=======
                 KaScopeWithKindImpl(scope, KaScopeKinds.StaticMemberScope(scopeIndex))
             }
 
             is KtPackageSymbol -> KaScopeWithKindImpl(symbol.packageScope, KaScopeKinds.PackageMemberScope(scopeIndex))
->>>>>>> 7db36688
             else -> null
         }
     }
