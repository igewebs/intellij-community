// Copyright 2000-2024 JetBrains s.r.o. and contributors. Use of this source code is governed by the Apache 2.0 license.
package org.jetbrains.kotlin.idea.k2.refactoring.inline.codeInliner

import com.intellij.psi.PsiElement
import org.jetbrains.kotlin.analysis.api.KaExperimentalApi
import org.jetbrains.kotlin.analysis.api.analyze
import org.jetbrains.kotlin.analysis.api.permissions.KaAllowAnalysisFromWriteAction
import org.jetbrains.kotlin.analysis.api.permissions.KaAllowAnalysisOnEdt
import org.jetbrains.kotlin.analysis.api.permissions.allowAnalysisFromWriteAction
import org.jetbrains.kotlin.analysis.api.permissions.allowAnalysisOnEdt
import org.jetbrains.kotlin.analysis.api.resolution.KaImplicitReceiverValue
import org.jetbrains.kotlin.analysis.api.resolution.singleFunctionCallOrNull
import org.jetbrains.kotlin.analysis.api.resolution.singleVariableAccessCall
import org.jetbrains.kotlin.analysis.api.resolution.symbol
import org.jetbrains.kotlin.analysis.api.symbols.*
import org.jetbrains.kotlin.analysis.api.symbols.markers.KaDeclarationContainerSymbol
import org.jetbrains.kotlin.analysis.api.symbols.markers.KaSymbolWithMembers
import org.jetbrains.kotlin.analysis.api.types.KaFunctionType
import org.jetbrains.kotlin.idea.codeinsight.utils.addTypeArguments
import org.jetbrains.kotlin.idea.codeinsight.utils.getRenderedTypeArguments
import org.jetbrains.kotlin.idea.k2.refactoring.getThisQualifier
import org.jetbrains.kotlin.idea.k2.refactoring.util.ConvertReferenceToLambdaUtil
import org.jetbrains.kotlin.idea.refactoring.inline.codeInliner.CodeToInline
import org.jetbrains.kotlin.idea.refactoring.inline.codeInliner.MutableCodeToInline
import org.jetbrains.kotlin.idea.refactoring.inline.codeInliner.ResolvedImportPath
import org.jetbrains.kotlin.idea.refactoring.inline.codeInliner.forEachDescendantOfType
import org.jetbrains.kotlin.idea.refactoring.util.getExplicitLambdaSignature
import org.jetbrains.kotlin.idea.refactoring.util.specifyExplicitLambdaSignature
import org.jetbrains.kotlin.idea.references.mainReference
import org.jetbrains.kotlin.name.Name
import org.jetbrains.kotlin.psi.*
import org.jetbrains.kotlin.psi.psiUtil.findDescendantOfType
import org.jetbrains.kotlin.psi.psiUtil.getReceiverExpression
import org.jetbrains.kotlin.psi.psiUtil.isNull
import org.jetbrains.kotlin.psi.psiUtil.parameterIndex
import org.jetbrains.kotlin.resolve.ImportPath
import org.jetbrains.kotlin.types.Variance
import org.jetbrains.kotlin.utils.addToStdlib.safeAs
import org.jetbrains.kotlin.utils.sure

@OptIn(KaAllowAnalysisFromWriteAction::class, KaAllowAnalysisOnEdt::class)
fun fullyExpandCall(
    usage: KtReferenceExpression
): KtSimpleNameExpression? {
    if (usage !is KtSimpleNameExpression) return null

    when (val usageParent = usage.parent) {
        is KtCallableReferenceExpression -> {
            if (usageParent.callableReference != usage) return null
            allowAnalysisOnEdt {
                allowAnalysisFromWriteAction {
                    analyze(usageParent) {
                        val lambdaExpressionText = ConvertReferenceToLambdaUtil.prepareLambdaExpressionText(usageParent)
                        if (lambdaExpressionText != null) {
                            val referencedName = usage.getReferencedName()
                            val target = usage.mainReference.resolve()
                            val lambdaExpression =
                                ConvertReferenceToLambdaUtil.convertReferenceToLambdaExpression(usageParent, lambdaExpressionText) ?: return null
                            return findNewUsage(lambdaExpression, referencedName, target)
                        }
                    }
                }
            }
        }

        is KtCallElement -> {
            for (valueArgument in usageParent.valueArguments.asReversed()) {
                val argumentExpression = valueArgument.getArgumentExpression() ?: continue
                allowAnalysisOnEdt {
                    allowAnalysisFromWriteAction {
                        analyze(argumentExpression) {
                            when (argumentExpression) {
                                is KtCallableReferenceExpression -> {
                                    val lambdaExpressionText = ConvertReferenceToLambdaUtil.prepareLambdaExpressionText(argumentExpression)
                                    if (lambdaExpressionText != null) {
                                        ConvertReferenceToLambdaUtil.convertReferenceToLambdaExpression(
                                            argumentExpression,
                                            lambdaExpressionText
                                        )
                                    }
                                }
                                is KtCallElement -> {
                                    if (argumentExpression.typeArguments.isEmpty() && argumentExpression.calleeExpression != null) {
                                        val arguments = getRenderedTypeArguments(argumentExpression)
                                        if (arguments != null) {
                                            addTypeArguments(argumentExpression, arguments, usage.project)
                                        }
                                    }
                                }
                            }
                        }
                    }
                }
            }

            val lambdaExpressions = usageParent.valueArguments.mapNotNull { it.getArgumentExpression() as? KtLambdaExpression }
            if (lambdaExpressions.isEmpty()) return null

            val grandParent = usageParent.parent
            val name = usage.getReferencedName()
            val target = usage.mainReference.resolve()
            for (lambdaExpression in lambdaExpressions) {
                allowAnalysisOnEdt {
                    allowAnalysisFromWriteAction {
                        val parameterString = analyze(lambdaExpression) {
                            getExplicitLambdaSignature(lambdaExpression)
                        }
                        if (!parameterString.isNullOrEmpty()) {
                            specifyExplicitLambdaSignature(lambdaExpression, parameterString)
                        }
                    }
                }
            }

            return (grandParent as? KtElement)?.let {
                findNewUsage(it, name, target)
            }
        }
    }

    return null
}

private fun findNewUsage(
    element: KtElement,
    targetName: String?,
    target: PsiElement?
): KtSimpleNameExpression? = element.findDescendantOfType {
    it.getReferencedName() == targetName && target == it.mainReference.resolve()
}

internal fun specifyFunctionLiteralTypesExplicitly(codeToInline: MutableCodeToInline) {
    val mainExpression = codeToInline.mainExpression ?: return
    val functionLiteralExpression = mainExpression.unpackFunctionLiteral(true)
    if (functionLiteralExpression != null) {
        val parameterString = analyze(functionLiteralExpression) { getExplicitLambdaSignature(functionLiteralExpression) }
        if (parameterString != null) {
            codeToInline.addPostInsertionAction(mainExpression) { inlinedExpression ->
                val lambdaExpr = inlinedExpression.unpackFunctionLiteral(true).sure {
                    "can't find function literal expression for " + inlinedExpression.text
                }
                specifyExplicitLambdaSignature(lambdaExpr, parameterString)
            }
        }
    }
}

internal fun insertExplicitTypeArguments(codeToInline: MutableCodeToInline) {
    codeToInline.forEachDescendantOfType<KtCallExpression> { callExpression ->
        if (callExpression.typeArguments.isEmpty() && callExpression.calleeExpression != null) {
            val arguments = analyze(callExpression) {
                getRenderedTypeArguments(callExpression)
            }

            if (arguments != null) {
                codeToInline.addPreCommitAction(callExpression) { expr ->
                    expr.addAfter(KtPsiFactory(expr.project).createTypeArguments(arguments), expr.calleeExpression)
                    expr.typeArguments.forEach { typeArgument ->
                        val reference = typeArgument.typeReference?.typeElement?.safeAs<KtUserType>()?.referenceExpression
                        reference?.putCopyableUserData(CodeToInline.TYPE_PARAMETER_USAGE_KEY, Name.identifier(reference.text))
                    }
                }
            }
        }
    }
}

internal fun removeContracts(codeToInline: MutableCodeToInline) {
    for (statement in codeToInline.statementsBefore) {
        analyze(statement) {
            if (statement.resolveToCall()?.singleFunctionCallOrNull()?.symbol?.callableId?.asSingleFqName()?.asString() == "kotlin.contracts.contract"
            ) {
                codeToInline.addPreCommitAction(statement) {
                    codeToInline.statementsBefore.remove(it)
                }
            }
        }
    }
}

/**
 * Mark parameter/receiver usages inside the function. To use the marks during parameter -> argument substitution
 */
internal fun encodeInternalReferences(codeToInline: MutableCodeToInline, originalDeclaration: KtDeclaration) {
    val isAnonymousFunction = originalDeclaration is KtNamedFunction && originalDeclaration.nameIdentifier == null
    val isAnonymousFunctionWithReceiver = isAnonymousFunction && (originalDeclaration as KtNamedFunction).receiverTypeReference != null

    codeToInline.forEachDescendantOfType<KtSimpleNameExpression> { expression ->
        val parent = expression.parent
        if (parent is KtValueArgumentName || parent is KtCallableReferenceExpression) return@forEachDescendantOfType
        val resolve = expression.mainReference.resolve()
        val target = resolve as? KtNamedDeclaration

        if (target is KtParameter) {
            fun getParameterName(): Name = if (isAnonymousFunction && target.ownerFunction == originalDeclaration) {
                val shift = if (isAnonymousFunctionWithReceiver) 2 else 1
                Name.identifier("p${target.parameterIndex() + shift}")
            } else {
                target.nameAsSafeName
            }
            expression.putCopyableUserData(CodeToInline.PARAMETER_USAGE_KEY, getParameterName())
        } else if (target is KtTypeParameter) {
            expression.putCopyableUserData(CodeToInline.TYPE_PARAMETER_USAGE_KEY, target.nameAsName)
        } else if (resolve == (originalDeclaration as? KtNamedFunction)?.receiverTypeReference && isAnonymousFunctionWithReceiver && expression.getReceiverExpression() == null) {
            expression.putCopyableUserData(CodeToInline.PARAMETER_USAGE_KEY, Name.identifier("p1"))
        }

        fun isImportable(t: KtNamedDeclaration): Boolean {
            analyze(t) {
                val resolvedSymbol = t.symbol
<<<<<<< HEAD
                val containingSymbol = resolvedSymbol.containingSymbol ?: return true
                if (containingSymbol is KaDeclarationContainerSymbol) {
=======
                val containingSymbol = resolvedSymbol.containingDeclaration ?: return true
                if (containingSymbol is KaSymbolWithMembers) {
>>>>>>> 4f5d99f7
                    val staticScope = containingSymbol.staticMemberScope
                    return resolvedSymbol in staticScope.declarations
                }
                return false
            }
        }

        val targetParent = target?.parent
        if (targetParent is KtFile ||
            (target as? KtCallableDeclaration)?.receiverTypeReference != null ||
            target != null && isImportable(target)
        ) {
            val importableFqName = target.fqName ?: return@forEachDescendantOfType
            val shortName = importableFqName.shortName()
            val ktFile = expression.containingKtFile
            val aliasName = if (shortName.asString() != expression.getReferencedName())
                ktFile.findAliasByFqName(importableFqName)?.name?.let(Name::identifier)
            else
                null

            codeToInline.fqNamesToImport.add(
                ResolvedImportPath(
                    ImportPath(
                        fqName = importableFqName,
                        isAllUnder = false,
                        alias = aliasName,
                    ),
                    target
                )
            )
        }

        val receiverExpression = expression.getReceiverExpression()
        if (receiverExpression == null) {
            val (receiverValue, isSameReceiverType) = analyze(expression) {
                val resolveCall = expression.resolveToCall()
                val partiallyAppliedSymbol =
                    (resolveCall?.singleFunctionCallOrNull() ?: resolveCall?.singleVariableAccessCall())?.partiallyAppliedSymbol

                val value =
                    (partiallyAppliedSymbol?.extensionReceiver ?: partiallyAppliedSymbol?.dispatchReceiver) as? KaImplicitReceiverValue
                val originalSymbol = originalDeclaration.symbol as? KaCallableSymbol
                val originalSymbolReceiverType = originalSymbol?.receiverType
                val originalSymbolDispatchType = originalSymbol?.dispatchReceiverType
                if (value != null) {
                    getThisQualifier(value) to (originalSymbolReceiverType != null && value.type.isEqualTo(originalSymbolReceiverType) ||
                                                originalSymbolDispatchType != null && value.type.isEqualTo(originalSymbolDispatchType))
                } else {
                    val functionalType = (partiallyAppliedSymbol?.symbol as? KaVariableSymbol)?.returnType as? KaFunctionType
                    val receiverType = functionalType?.receiverType
                    if (receiverType == null) {
                        null to true
                    } else {
                        val isSame = originalSymbolReceiverType != null && receiverType.isEqualTo(originalSymbolReceiverType) ||
                                originalSymbolDispatchType != null && receiverType.isEqualTo(originalSymbolDispatchType)
                        "this".takeIf { isSame } to isSame
                    }
                }
            }

            if (receiverValue != null) {
                codeToInline.addPreCommitAction(expression) { expr ->
                    val expressionToReplace = expr.parent as? KtCallExpression ?: expr
                    val replaced = codeToInline.replaceExpression(
                        expressionToReplace, KtPsiFactory.contextual(expressionToReplace).createExpressionByPattern(
                            "$receiverValue.$0", expressionToReplace
                        )
                    ) as? KtQualifiedExpression
                    val thisExpression = replaced?.receiverExpression ?: return@addPreCommitAction
                    if (isAnonymousFunctionWithReceiver && isSameReceiverType) {
                        thisExpression.putCopyableUserData(CodeToInline.PARAMETER_USAGE_KEY, Name.identifier("p1"))
                    } else if (!isSameReceiverType) {
                        thisExpression.putCopyableUserData(CodeToInline.SIDE_RECEIVER_USAGE_KEY, Unit)
                    }
                }
            }
        }
    }
}

/**
 * If function consists of single `null`, insert cast to ensure the type
 */
@OptIn(KaExperimentalApi::class)
internal fun specifyNullTypeExplicitly(codeToInline: MutableCodeToInline, originalDeclaration: KtDeclaration) {
    val mainExpression = codeToInline.mainExpression
    if (mainExpression?.isNull() == true) {
        val useSiteKtElement = originalDeclaration
        val nullCast = analyze(useSiteKtElement) {
            "null as ${useSiteKtElement.returnType.render(position = Variance.OUT_VARIANCE)}"
        }

        codeToInline.addPreCommitAction(mainExpression) {
            codeToInline.replaceExpression(it, KtPsiFactory.contextual(it).createExpression(nullCast))
        }
    }
<<<<<<< HEAD
=======
}

context(KaSession)
internal fun getThisQualifier(receiverValue: KaImplicitReceiverValue): String {
    val symbol = receiverValue.symbol
    return if ((symbol as? KaClassSymbol)?.classKind == KaClassKind.COMPANION_OBJECT) {
        (symbol.containingDeclaration as KaClassifierSymbol).name!!.asString() + "." + symbol.name!!.asString()
    }
    else {
        "this" + ((((symbol as? KaReceiverParameterSymbol)?.owningCallableSymbol ?: symbol) as? KaNamedSymbol)?.name?.let { "@$it" } ?: "")
    }
>>>>>>> 4f5d99f7
}<|MERGE_RESOLUTION|>--- conflicted
+++ resolved
@@ -208,13 +208,8 @@
         fun isImportable(t: KtNamedDeclaration): Boolean {
             analyze(t) {
                 val resolvedSymbol = t.symbol
-<<<<<<< HEAD
-                val containingSymbol = resolvedSymbol.containingSymbol ?: return true
+                val containingSymbol = resolvedSymbol.containingDeclaration ?: return true
                 if (containingSymbol is KaDeclarationContainerSymbol) {
-=======
-                val containingSymbol = resolvedSymbol.containingDeclaration ?: return true
-                if (containingSymbol is KaSymbolWithMembers) {
->>>>>>> 4f5d99f7
                     val staticScope = containingSymbol.staticMemberScope
                     return resolvedSymbol in staticScope.declarations
                 }
@@ -311,8 +306,6 @@
             codeToInline.replaceExpression(it, KtPsiFactory.contextual(it).createExpression(nullCast))
         }
     }
-<<<<<<< HEAD
-=======
 }
 
 context(KaSession)
@@ -324,5 +317,4 @@
     else {
         "this" + ((((symbol as? KaReceiverParameterSymbol)?.owningCallableSymbol ?: symbol) as? KaNamedSymbol)?.name?.let { "@$it" } ?: "")
     }
->>>>>>> 4f5d99f7
 }