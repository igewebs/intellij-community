// Copyright 2000-2022 JetBrains s.r.o. and contributors. Use of this source code is governed by the Apache 2.0 license.

package org.jetbrains.kotlin.idea.searching.inheritors

import com.intellij.openapi.application.ReadAction
import com.intellij.openapi.application.runReadAction
import com.intellij.psi.PsiElement
import com.intellij.psi.search.GlobalSearchScope
import com.intellij.psi.search.LocalSearchScope
import com.intellij.psi.search.SearchScope
import com.intellij.psi.search.searches.DefinitionsScopedSearch
import com.intellij.psi.search.searches.FunctionalExpressionSearch
import com.intellij.util.Processor
import com.intellij.util.QueryExecutor
import org.jetbrains.kotlin.asJava.elements.KtLightMethod
import org.jetbrains.kotlin.asJava.unwrapped
import org.jetbrains.kotlin.idea.search.KotlinSearchUsagesSupport.Companion.actualsForExpected
import org.jetbrains.kotlin.idea.search.KotlinSearchUsagesSupport.Companion.isExpectDeclaration
import org.jetbrains.kotlin.idea.search.declarationsSearch.toPossiblyFakeLightMethods
import org.jetbrains.kotlin.psi.*
import org.jetbrains.kotlin.psi.psiUtil.contains
import java.util.concurrent.Callable

class KotlinFirDefinitionsSearcher : QueryExecutor<PsiElement, DefinitionsScopedSearch.SearchParameters> {
    override fun execute(queryParameters: DefinitionsScopedSearch.SearchParameters, consumer: Processor<in PsiElement>): Boolean {
        val processor = skipDelegatedMethodsConsumer(consumer)
        val element = queryParameters.element
        val scope = queryParameters.scope

        return when (element) {
            is KtClass -> {
                val isExpectEnum = runReadAction { element.isEnum() && element.isExpectDeclaration() }
                if (isExpectEnum) {
                    processActualDeclarations(element, processor)
                } else {
                    processClassImplementations(element, processor) && processActualDeclarations(element, processor)
                }
            }

            is KtObjectDeclaration -> {
                processActualDeclarations(element, processor)
            }

            is KtNamedFunction, is KtSecondaryConstructor -> {
                processFunctionImplementations(element as KtFunction, scope, processor) && processActualDeclarations(element, processor)
            }

            is KtProperty -> {
                processPropertyImplementations(element, scope, processor) && processActualDeclarations(element, processor)
            }

            is KtParameter -> {
                if (isFieldParameter(element)) {
                    processPropertyImplementations(element, scope, processor) && processActualDeclarations(element, processor)
                } else {
                    true
                }
            }

            else -> true
        }
    }

    companion object {

        private fun skipDelegatedMethodsConsumer(baseConsumer: Processor<in PsiElement>): Processor<PsiElement> = Processor { element ->
            if (isDelegated(element)) {
                return@Processor true
            }

            baseConsumer.process(element)
        }

        private fun isDelegated(element: PsiElement): Boolean = element is KtLightMethod && element.isDelegated

        private fun isFieldParameter(parameter: KtParameter): Boolean = runReadAction {
            KtPsiUtil.getClassIfParameterIsProperty(parameter) != null
        }

        private fun processClassImplementations(klass: KtClass, consumer: Processor<PsiElement>): Boolean {

            val searchScope = runReadAction { klass.useScope }
            if (searchScope is LocalSearchScope) {
                return processLightClassLocalImplementations(klass, searchScope, consumer)
            }

<<<<<<< HEAD
            return klass.findAllInheritors(searchScope).all { runReadAction { consumer.process(it) } }
=======
            return klass.findAllInheritors(searchScope).all { runReadAction { consumer.process(it)} }
>>>>>>> 1cd9ef76
        }

        private fun processLightClassLocalImplementations(
            ktClass: KtClass,
            searchScope: LocalSearchScope,
            consumer: Processor<PsiElement>
        ): Boolean {
            // workaround for IDEA optimization that uses Java PSI traversal to locate inheritors in local search scope
            val virtualFiles = runReadAction {
                searchScope.scope.mapTo(HashSet()) { it.containingFile.virtualFile }
            }

            val globalScope = GlobalSearchScope.filesScope(ktClass.project, virtualFiles)
            return ktClass.findAllInheritors(globalScope).all { candidate ->
                val candidateOrigin = candidate.unwrapped ?: candidate
                val inScope = runReadAction { candidateOrigin in searchScope }
                if (inScope) {
                    consumer.process(candidate)
                } else {
                    true
                }
            }
        }

        private fun processFunctionImplementations(
            function: KtFunction,
            scope: SearchScope,
            consumer: Processor<PsiElement>,
        ): Boolean =
            ReadAction.nonBlocking(Callable {
                if (!function.findAllOverridings(scope).all { consumer.process(it) }) return@Callable false

                val method = function.toPossiblyFakeLightMethods().firstOrNull() ?: return@Callable true
                FunctionalExpressionSearch.search(method, scope).forEach(consumer)
            }).executeSynchronously()

        private fun processPropertyImplementations(
            declaration: KtCallableDeclaration,
            scope: SearchScope,
            consumer: Processor<PsiElement>
        ): Boolean = ReadAction.nonBlocking(Callable {
            processPropertyImplementationsMethods(declaration, scope, consumer)
        }).executeSynchronously()

        private fun processActualDeclarations(declaration: KtDeclaration, consumer: Processor<PsiElement>): Boolean = runReadAction {
            if (!declaration.isExpectDeclaration()) true
            else declaration.actualsForExpected().all(consumer::process)
        }

        private fun processPropertyImplementationsMethods(
            callableDeclaration: KtCallableDeclaration,
            scope: SearchScope,
            consumer: Processor<PsiElement>
        ): Boolean =
            callableDeclaration.findAllOverridings(scope).all { implementation ->
                if (isDelegated(implementation)) return@all true

                val elementToProcess = runReadAction {
                    when (val mirrorElement = (implementation as? KtLightMethod)?.kotlinOrigin) {
                        is KtProperty, is KtParameter -> mirrorElement
                        is KtPropertyAccessor -> if (mirrorElement.parent is KtProperty) mirrorElement.parent else implementation
                        else -> implementation
                    }
                }

                consumer.process(elementToProcess)
            }

    }
}<|MERGE_RESOLUTION|>--- conflicted
+++ resolved
@@ -84,11 +84,7 @@
                 return processLightClassLocalImplementations(klass, searchScope, consumer)
             }
 
-<<<<<<< HEAD
-            return klass.findAllInheritors(searchScope).all { runReadAction { consumer.process(it) } }
-=======
             return klass.findAllInheritors(searchScope).all { runReadAction { consumer.process(it)} }
->>>>>>> 1cd9ef76
         }
 
         private fun processLightClassLocalImplementations(
