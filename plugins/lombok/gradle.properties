# Available idea versions:
# https://www.jetbrains.com/intellij-repository/releases
# https://www.jetbrains.com/intellij-repository/snapshots
#
#ideaVersion = 11.1.5b
#ideaVersion = 12.1.7b
#ideaVersion = 13.1.6
#ideaVersion = 14.1.6
<<<<<<< HEAD
#ideaVersion = 15.0.4
=======
#ideaVersion = 15.0.5
>>>>>>> 6759da4e
ideaVersion = 2016.1.1
#ideaVersion = LATEST-EAP-SNAPSHOT
#ideaVersion = LATEST-TRUNK-SNAPSHOT
#
pluginGroup=de.plushnikov.intellij.plugin
pluginName=lombok-plugin
pluginVersion=0.12.16
#
javaVersion=1.6
javaTargetVersion=1.6
sources=true
isEAP=true
idePath=
#
publishPluginId=6317
publishUsername=mplushnikov
publishPassword=
publishChannel=
#
org.gradle.jvmargs=-XX:MaxPermSize=512m -XX:+CMSClassUnloadingEnabled -XX:+CMSPermGenSweepingEnabled -XX:+HeapDumpOnOutOfMemoryError -Xmx1024m -Dfile.encoding=utf-8
#
JDK6_HOME=C:/Program Files/Java/jdk1.6.0_45<|MERGE_RESOLUTION|>--- conflicted
+++ resolved
@@ -6,11 +6,7 @@
 #ideaVersion = 12.1.7b
 #ideaVersion = 13.1.6
 #ideaVersion = 14.1.6
-<<<<<<< HEAD
-#ideaVersion = 15.0.4
-=======
 #ideaVersion = 15.0.5
->>>>>>> 6759da4e
 ideaVersion = 2016.1.1
 #ideaVersion = LATEST-EAP-SNAPSHOT
 #ideaVersion = LATEST-TRUNK-SNAPSHOT
