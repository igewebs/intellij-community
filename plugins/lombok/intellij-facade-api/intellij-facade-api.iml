<?xml version="1.0" encoding="UTF-8"?>
<module org.jetbrains.idea.maven.project.MavenProjectsManager.isMavenModule="true" type="JAVA_MODULE" version="4">
  <component name="NewModuleRootManager" LANGUAGE_LEVEL="JDK_1_6" inherit-compiler-output="false">
    <output url="file://$MODULE_DIR$/target/classes" />
    <output-test url="file://$MODULE_DIR$/target/test-classes" />
    <content url="file://$MODULE_DIR$">
      <sourceFolder url="file://$MODULE_DIR$/src/main/java" isTestSource="false" />
      <sourceFolder url="file://$MODULE_DIR$/target/generated-sources/annotations" isTestSource="false" />
      <excludeFolder url="file://$MODULE_DIR$/target/classes" />
      <excludeFolder url="file://$MODULE_DIR$/target/test-classes" />
    </content>
    <orderEntry type="inheritedJdk" />
    <orderEntry type="sourceFolder" forTests="false" />
<<<<<<< HEAD
    <orderEntry type="library" scope="PROVIDED" name="Maven: com.intellij.idea:openapi:11.0" level="project" />
    <orderEntry type="library" scope="PROVIDED" name="Maven: com.intellij.idea:annotations:11.0" level="project" />
    <orderEntry type="library" scope="PROVIDED" name="Maven: com.intellij.idea:util:11.0" level="project" />
    <orderEntry type="library" scope="PROVIDED" name="Maven: com.intellij.idea:idea:11.0" level="project" />
=======
    <orderEntry type="library" scope="PROVIDED" name="Maven: com.intellij.idea:openapi:11.0.1" level="project" />
    <orderEntry type="library" scope="PROVIDED" name="Maven: com.intellij.idea:annotations:11.0.1" level="project" />
    <orderEntry type="library" scope="PROVIDED" name="Maven: com.intellij.idea:util:11.0.1" level="project" />
    <orderEntry type="library" scope="PROVIDED" name="Maven: com.intellij.idea:idea:11.0.1" level="project" />
>>>>>>> 618a507f
  </component>
</module>

<|MERGE_RESOLUTION|>--- conflicted
+++ resolved
@@ -1,27 +1,20 @@
-<?xml version="1.0" encoding="UTF-8"?>
-<module org.jetbrains.idea.maven.project.MavenProjectsManager.isMavenModule="true" type="JAVA_MODULE" version="4">
-  <component name="NewModuleRootManager" LANGUAGE_LEVEL="JDK_1_6" inherit-compiler-output="false">
-    <output url="file://$MODULE_DIR$/target/classes" />
-    <output-test url="file://$MODULE_DIR$/target/test-classes" />
-    <content url="file://$MODULE_DIR$">
-      <sourceFolder url="file://$MODULE_DIR$/src/main/java" isTestSource="false" />
-      <sourceFolder url="file://$MODULE_DIR$/target/generated-sources/annotations" isTestSource="false" />
-      <excludeFolder url="file://$MODULE_DIR$/target/classes" />
-      <excludeFolder url="file://$MODULE_DIR$/target/test-classes" />
-    </content>
-    <orderEntry type="inheritedJdk" />
-    <orderEntry type="sourceFolder" forTests="false" />
-<<<<<<< HEAD
-    <orderEntry type="library" scope="PROVIDED" name="Maven: com.intellij.idea:openapi:11.0" level="project" />
-    <orderEntry type="library" scope="PROVIDED" name="Maven: com.intellij.idea:annotations:11.0" level="project" />
-    <orderEntry type="library" scope="PROVIDED" name="Maven: com.intellij.idea:util:11.0" level="project" />
-    <orderEntry type="library" scope="PROVIDED" name="Maven: com.intellij.idea:idea:11.0" level="project" />
-=======
-    <orderEntry type="library" scope="PROVIDED" name="Maven: com.intellij.idea:openapi:11.0.1" level="project" />
-    <orderEntry type="library" scope="PROVIDED" name="Maven: com.intellij.idea:annotations:11.0.1" level="project" />
-    <orderEntry type="library" scope="PROVIDED" name="Maven: com.intellij.idea:util:11.0.1" level="project" />
-    <orderEntry type="library" scope="PROVIDED" name="Maven: com.intellij.idea:idea:11.0.1" level="project" />
->>>>>>> 618a507f
-  </component>
-</module>
-
+<?xml version="1.0" encoding="UTF-8"?>
+<module org.jetbrains.idea.maven.project.MavenProjectsManager.isMavenModule="true" type="JAVA_MODULE" version="4">
+  <component name="NewModuleRootManager" LANGUAGE_LEVEL="JDK_1_6" inherit-compiler-output="false">
+    <output url="file://$MODULE_DIR$/target/classes" />
+    <output-test url="file://$MODULE_DIR$/target/test-classes" />
+    <content url="file://$MODULE_DIR$">
+      <sourceFolder url="file://$MODULE_DIR$/src/main/java" isTestSource="false" />
+      <sourceFolder url="file://$MODULE_DIR$/target/generated-sources/annotations" isTestSource="false" />
+      <excludeFolder url="file://$MODULE_DIR$/target/classes" />
+      <excludeFolder url="file://$MODULE_DIR$/target/test-classes" />
+    </content>
+    <orderEntry type="inheritedJdk" />
+    <orderEntry type="sourceFolder" forTests="false" />
+    <orderEntry type="library" scope="PROVIDED" name="Maven: com.intellij.idea:openapi:11.0.1" level="project" />
+    <orderEntry type="library" scope="PROVIDED" name="Maven: com.intellij.idea:annotations:11.0.1" level="project" />
+    <orderEntry type="library" scope="PROVIDED" name="Maven: com.intellij.idea:util:11.0.1" level="project" />
+    <orderEntry type="library" scope="PROVIDED" name="Maven: com.intellij.idea:idea:11.0.1" level="project" />
+  </component>
+</module>
+