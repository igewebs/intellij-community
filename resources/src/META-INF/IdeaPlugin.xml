<!--
  ~ Copyright 2000-2014 JetBrains s.r.o.
  ~
  ~ Licensed under the Apache License, Version 2.0 (the "License");
  ~ you may not use this file except in compliance with the License.
  ~ You may obtain a copy of the License at
  ~
  ~ http://www.apache.org/licenses/LICENSE-2.0
  ~
  ~ Unless required by applicable law or agreed to in writing, software
  ~ distributed under the License is distributed on an "AS IS" BASIS,
  ~ WITHOUT WARRANTIES OR CONDITIONS OF ANY KIND, either express or implied.
  ~ See the License for the specific language governing permissions and
  ~ limitations under the License.
  -->
<idea-plugin xmlns:xi="http://www.w3.org/2001/XInclude">
  <id>com.intellij</id>
  <name>IDEA CORE</name>

  <xi:include href="/META-INF/IdeTipsAndTricks.xml" xpointer="xpointer(/idea-plugin/*)"/>
  <xi:include href="/idea/RichPlatformPlugin.xml" xpointer="xpointer(/idea-plugin/*)"/>
  <module value="com.intellij.modules.java"/>
  <module value="com.intellij.modules.all"/>
  <xi:include href="/idea/JavaActions.xml" xpointer="xpointer(/idea-plugin/*)"/>
  <xi:include href="/META-INF/JavaAnalysisPlugin.xml" xpointer="xpointer(/idea-plugin/*)"/>
  <xi:include href="/META-INF/JavaIndexingPlugin.xml" xpointer="xpointer(/idea-plugin/*)"/>
  <xi:include href="/META-INF/JavaPsiPlugin.xml" xpointer="xpointer(/idea-plugin/*)"/>
  <xi:include href="/META-INF/JavaPlugin.xml" xpointer="xpointer(/idea-plugin/*)"/>
  <xi:include href="/META-INF/ExternalSystemExtensions.xml" xpointer="xpointer(/idea-plugin/extensions/*)"/>
  <xi:include href="/componentSets/Debugger.xml" xpointer="xpointer(/idea-plugin/*)"/>
  <xi:include href="/META-INF/structuralsearch.xml" xpointer="xpointer(/idea-plugin/*)">
    <xi:fallback/>
  </xi:include>
  <xi:include href="/META-INF/structuralsearch-java.xml" xpointer="xpointer(/idea-plugin/*)">
    <xi:fallback/>
  </xi:include>
  <xi:include href="/META-INF/IntentionPowerPack.xml" xpointer="xpointer(/idea-plugin/*)">
    <xi:fallback/>
  </xi:include>
  <xi:include href="/META-INF/InspectionGadgets.xml" xpointer="xpointer(/idea-plugin/*)"/>
  <xi:include href="/META-INF/ManifestSupport.xml" xpointer="xpointer(/idea-plugin/*)">
    <xi:fallback/>
  </xi:include>
  <xi:include href="/META-INF/TypeMigration.xml" xpointer="xpointer(/idea-plugin/*)">
    <xi:fallback/>
  </xi:include>
  <xi:include href="/META-INF/libraryJarUsage.xml" xpointer="xpointer(/idea-plugin/*)">
    <xi:fallback/>
  </xi:include>
  <xi:include href="/META-INF/OnAirPlugin.xml" xpointer="xpointer(/idea-plugin/*)">
    <xi:fallback/>
  </xi:include>

  <project-components>

    <component>
      <implementation-class>com.intellij.execution.testDiscovery.TestDiscoveryIndex</implementation-class>
    </component>

    <component>
      <implementation-class>com.intellij.execution.scratch.JavaScratchCompilationSupport</implementation-class>
    </component>

    <component>
      <interface-class>com.intellij.compiler.CompilerReferenceService</interface-class>
      <implementation-class>com.intellij.compiler.backwardRefs.CompilerReferenceServiceImpl</implementation-class>
    </component>
  </project-components>

  <extensionPoints>

    <extensionPoint name="junitPatcher"
                    interface="com.intellij.execution.JUnitPatcher"/>

    <extensionPoint name="junitRecognizer"
                    interface="com.intellij.execution.JUnitRecognizer"/>

    <extensionPoint name="unusedDeclarationFixProvider"
                    interface="com.intellij.codeInspection.reference.UnusedDeclarationFixProvider"/>

    <!-- RefMethod -->
    <extensionPoint name="canBeEmpty"
                    interface="com.intellij.openapi.util.Condition"/>

    <extensionPoint name="debugger.codeFragmentFactory"
                    interface="com.intellij.debugger.engine.evaluation.CodeFragmentFactory"/>

    <extensionPoint name="debugger.nodeRenderer"
                    interface="com.intellij.debugger.ui.tree.render.NodeRenderer"/>

    <extensionPoint name="debugger.javaDebugAware"
                    interface="com.intellij.debugger.engine.JavaDebugAware"/>

    <extensionPoint name="debugger.javaBreakpointHandlerFactory"
                    interface="com.intellij.debugger.engine.JavaBreakpointHandlerFactory"/>

    <extensionPoint name="debugger.positionManagerFactory"
                    interface="com.intellij.debugger.PositionManagerFactory"
                    area="IDEA_PROJECT"/>
    <extensionPoint name="debugger.jvmSmartStepIntoHandler"
                    interface="com.intellij.debugger.actions.JvmSmartStepIntoHandler"/>
    <extensionPoint name="debugger.jvmSteppingCommandProvider"
                    interface="com.intellij.debugger.impl.JvmSteppingCommandProvider"/>

    <extensionPoint name="debugger.frameExtraVarsProvider"
                    interface="com.intellij.debugger.engine.FrameExtraVariablesProvider"/>

    <extensionPoint name="debugger.sourcePositionProvider"
                    interface="com.intellij.debugger.engine.SourcePositionProvider"/>

    <extensionPoint name="debugger.simpleGetterProvider"
                    interface="com.intellij.debugger.engine.SimpleGetterProvider"/>

    <extensionPoint name="debugger.simplePropertyGetterProvider"
                    interface="com.intellij.debugger.engine.SimplePropertyGetterProvider"/>

    <extensionPoint name="debugger.syntheticProvider"
                    interface="com.intellij.debugger.engine.SyntheticTypeComponentProvider"/>

    <extensionPoint name="debugger.extraSteppingFilter"
                    interface="com.intellij.debugger.engine.ExtraSteppingFilter"/>

    <extensionPoint name="debugger.sourcePositionHighlighter"
                    interface="com.intellij.debugger.engine.SourcePositionHighlighter"/>

    <extensionPoint name="debugger.nodeNameAdjuster"
                    interface="com.intellij.debugger.ui.tree.NodeDescriptorNameAdjuster"/>


    <extensionPoint name="compiler.inspectionValidator"
                    interface="com.intellij.openapi.compiler.util.InspectionValidator"
                    area="IDEA_PROJECT"/>

    <extensionPoint name="projectTaskRunner" interface="com.intellij.task.ProjectTaskRunner"/>

    <extensionPoint name="debuggerEditorTextProvider" beanClass="com.intellij.lang.LanguageExtensionPoint" >
      <with attribute="implementationClass" implements="com.intellij.debugger.impl.EditorTextProvider"/>
    </extensionPoint>

    <!--<extensionPoint name="expectedTypesProvider" interface="com.intellij.codeInsight.ExpectedTypesProviderExtension"/>-->

    <extensionPoint name="vetoSPICondition" interface="com.intellij.openapi.util.Condition"/>

<<<<<<< HEAD
    <extensionPoint name="hierarchy.referenceProcessor" interface="com.intellij.ide.hierarchy.call.CallReferenceProcessor"/>

    <extensionPoint name="lang.psiAugmentProvider" interface="com.intellij.psi.augment.PsiAugmentProvider"/>
    <extensionPoint name="lang.psiTypeAnnotationModifier" interface="com.intellij.psi.augment.TypeAnnotationModifier"/>

    <extensionPoint name="custom.exception.handler" interface="com.intellij.codeInsight.CustomExceptionHandler"/>

    <extensionPoint name="refactoring.moveInnerClassUsagesHandler" beanClass="com.intellij.lang.LanguageExtensionPoint">
      <with attribute="implementationClass" implements="com.intellij.refactoring.move.moveInner.MoveInnerClassUsagesHandler"/>
    </extensionPoint>

    <extensionPoint name="codeInsight.lookupUiFactory" interface="com.intellij.codeInsight.lookup.impl.LookupUiFactory"/>

=======
>>>>>>> 76f5832e
    <extensionPoint name="library.javaSourceRootDetector" interface="com.intellij.openapi.roots.libraries.ui.RootDetector"/>

  </extensionPoints>

  <extensions defaultExtensionNs="com.intellij">
    <applicationService serviceInterface="com.intellij.openapi.application.IdeUrlTrackingParametersProvider"
                        serviceImplementation="com.intellij.ide.customization.UtmIdeUrlTrackingParametersProvider"
                        overrides="true"/>

    <!--<expectedTypesProvider implementation="com.intellij.codeInsight.JavaExpectedTypesProvider"/>-->

    <editorNotificationProvider implementation="com.intellij.execution.jshell.SnippetEditorDecorator"/>

    <applicationService serviceInterface="com.intellij.debugger.engine.DebuggerUtils"
                        serviceImplementation="com.intellij.debugger.impl.DebuggerUtilsImpl"/>

    <projectService serviceInterface="com.intellij.execution.testDiscovery.JavaAutoRunManager"
                    serviceImplementation="com.intellij.execution.testDiscovery.JavaAutoRunManager"/>

    <applicationService serviceInterface="com.intellij.framework.library.DownloadableLibraryService"
                        serviceImplementation="com.intellij.framework.library.impl.DownloadableLibraryServiceImpl"/>

    <moduleType id="WEB_MODULE" implementationClass="com.intellij.openapi.module.WebModuleType"/>
    <moduleConfigurationEditorProvider implementation="com.intellij.openapi.module.WebModuleConfigurationEditorProvider"/>

    <localInspection groupPath="Java" language="JAVA" shortName="FrequentlyUsedInheritorInspection"
                     groupBundle="messages.InspectionsBundle"
                     groupKey="group.names.inheritance.issues" enabledByDefault="true" level="INFORMATION"
                     implementationClass="com.intellij.compiler.inspection.FrequentlyUsedInheritorInspection"
                     displayName="Class may extend a commonly used base class"/>

    <codeInsight.linkHandler prefix="#javaClass/" handlerClass="com.intellij.codeInsight.daemon.impl.JavaClassTooltipLinkHandler"/>

    <lang.psiStructureViewFactory language="JAVA" implementationClass="com.intellij.lang.java.JavaStructureViewBuilderFactory"/>

    <lang.smartEnterProcessor language="JSPX" implementationClass="com.intellij.codeInsight.completion.XmlSmartEnterProcessor"/>

    <iconProvider implementation="com.intellij.execution.testframework.TestIconProvider" id="testIcons"/>

    <stacktrace.fold substring="at java.awt.EventDispatchThread"/>
    <stacktrace.fold substring="at java.awt.Window.dispatchEventImpl("/>
    <stacktrace.fold substring="at java.awt.Container.dispatchEventImpl("/>
    <stacktrace.fold substring="at java.awt.LightweightDispatcher."/>
    <stacktrace.fold substring="at java.awt.Component.dispatchEvent("/>
    <stacktrace.fold substring="at java.awt.event.InvocationEvent.dispatch("/>
    <stacktrace.fold substring="at java.awt.EventQueue"/>
    <stacktrace.fold substring="at java.awt.Component.dispatchEventImpl("/>
    <stacktrace.fold substring="at java.awt.Container.processEvent("/>
    <stacktrace.fold substring="at javax.swing.JComponent.processMouseEvent("/>
    <stacktrace.fold substring="at javax.swing.plaf.basic.BasicMenuItemUI"/>
    <stacktrace.fold substring="at java.awt.Component.processMouseEvent("/>
    <stacktrace.fold substring="at javax.swing.AbstractButton.doClick("/>
    <stacktrace.fold substring="at java.awt.Component.processEvent("/>
    <stacktrace.fold substring="at java.awt.Container.dispatchEventImpl("/>
    <stacktrace.fold substring="at javax.swing.DefaultButtonModel.fireActionPerformed("/>
    <stacktrace.fold substring="at javax.swing.DefaultButtonModel.setPressed("/>
    <stacktrace.fold substring="at javax.swing.AbstractButton.fireActionPerformed("/>
    <stacktrace.fold substring="at javax.swing.AbstractButton$Handler.actionPerformed("/>
    <stacktrace.fold substring="at java.security.AccessControlContext$1.doIntersectionPrivilege("/>
    <stacktrace.fold substring="at java.awt.EventQueue.dispatchEventImpl("/>
    <stacktrace.fold substring="at java.security.AccessController.doPrivileged(Native Method)"/>
    <stacktrace.fold substring="at java.security.ProtectionDomain$1.doIntersectionPrivilege("/>
    <stacktrace.fold substring="at java.security.ProtectionDomain$JavaSecurityAccessImpl.doIntersectionPrivilege("/>
    <stacktrace.fold substring="at com.jgoodies.binding.beans.ExtendedPropertyChangeSupport.firePropertyChange0("/>
    <stacktrace.fold substring="at javax.swing.plaf.basic.BasicComboPopup$Handler.mouseReleased("/>

    <stacktrace.fold substring="at java.util.stream.ReferencePipeline$"/>
    <stacktrace.fold substring="at java.util.Spliterators$"/>
    <stacktrace.fold substring="at java.util.stream.AbstractPipeline.evaluate("/>
    <stacktrace.fold substring="at java.util.stream.AbstractPipeline.copyInto("/>
    <stacktrace.fold substring="at java.util.stream.AbstractPipeline.wrapAndCopyInto("/>
    <stacktrace.fold substring="at java.util.stream.ReduceOps$"/>

    <stacktrace.fold substring="at java.lang.reflect.Method.invoke("/>
    <stacktrace.fold substring="at java.lang.reflect.Constructor.newInstance("/>
    <stacktrace.fold substring="at sun.reflect."/>
    <stacktrace.fold substring="at java.rmi."/>
    <stacktrace.fold substring="at sun.rmi."/>
    <stacktrace.fold substring="at com.sun.proxy.$Proxy"/>
    <stacktrace.fold substring="at com.intellij.rt.execution."/>

    <debuggerEditorTextProvider language="JAVA" implementationClass="com.intellij.debugger.impl.JavaEditorTextProviderImpl"/>


    <structureViewBuilder key="CLASS" factoryClass="com.intellij.ide.highlighter.JavaClsStructureViewBuilderProvider"/>

    <patterns.patternClass className="com.intellij.patterns.PsiJavaPatterns" alias="java"/>

    <favoriteNodeProvider implementation="com.intellij.ide.favoritesTreeView.UsageFavoriteNodeProvider"/>

    <configurationType implementation="com.intellij.execution.applet.AppletConfigurationType"/>
    <configurationProducer implementation="com.intellij.execution.applet.AppletConfigurationProducer"/>
    <configurationType implementation="com.intellij.execution.application.ApplicationConfigurationType"/>
    <configurationType implementation="com.intellij.execution.jar.JarApplicationConfigurationType"/>
    <configurationType implementation="com.intellij.execution.scratch.JavaScratchConfigurationType"/>
    <runConfigurationProducer implementation="com.intellij.execution.jar.JarApplicationConfigurationProducer"/>
    <runConfigurationProducer implementation="com.intellij.execution.application.ApplicationConfigurationProducer"/>
    <runConfigurationProducer implementation="com.intellij.execution.scratch.JavaScratchConfigurationProducer"/>
    <configurationType implementation="com.intellij.execution.remote.RemoteConfigurationType"/>

    <externalSystem.runConfigurationImporter implementation="com.intellij.execution.application.JavaApplicationRunConfigurationImporter"/>
    <externalSystem.runConfigurationImporter implementation="com.intellij.execution.remote.JavaRemoteDebugRunConfigurationImporter"/>

    <runLineMarkerContributor language="JAVA" id="applicationRunLineMarkerProvider"
                              implementationClass="com.intellij.execution.application.ApplicationRunLineMarkerProvider"/>

    <javaExpressionSurrounder implementation="com.intellij.debugger.codeinsight.JavaWithRuntimeCastSurrounder"/>

    <exceptionFilter implementation="com.intellij.execution.filters.ExceptionBaseFilterFactory"/>
    <exceptionFilter implementation="com.intellij.execution.filters.ExceptionExFilterFactory"/>

    <internalFileTemplate name="Class"/>
    <internalFileTemplate name="Interface"/>
    <internalFileTemplate name="Enum"/>
    <internalFileTemplate name="AnnotationType" subject="@interface"/>
    <internalFileTemplate name="package-info"/>
    <internalFileTemplate name="module-info"/>

    <refactoring.copyHandler implementation="com.intellij.refactoring.copy.CopyFilesOrDirectoriesHandler" id="copyJavaFilesOrPackages"/>

    <applicationService serviceInterface="com.intellij.codeInsight.TargetElementUtil"
                        serviceImplementation="com.intellij.codeInsight.TargetElementUtil"/>

    <elementLookupRenderer implementation="com.intellij.codeInsight.lookup.impl.JavaElementLookupRenderer"/>

    <resolveScopeEnlarger implementation="com.intellij.ide.scratch.ScratchResolveScopeEnlarger"/>

    <xdebugger.debuggerSupport implementation="com.intellij.debugger.ui.JavaDebuggerSupport"/>
    <xdebugger.settings implementation="com.intellij.debugger.settings.JavaDebuggerSettings"/>
    <xdebugger.localAttachDebuggerProvider implementation="com.intellij.debugger.engine.JavaAttachDebuggerProvider"/>

    <xdebugger.breakpointType implementation="com.intellij.debugger.ui.breakpoints.JavaMethodBreakpointType"/>
    <xdebugger.breakpointType implementation="com.intellij.debugger.ui.breakpoints.JavaWildcardMethodBreakpointType"/>
    <xdebugger.breakpointType implementation="com.intellij.debugger.ui.breakpoints.JavaFieldBreakpointType"/>
    <xdebugger.breakpointType implementation="com.intellij.debugger.ui.breakpoints.JavaExceptionBreakpointType"/>
    <xdebugger.breakpointType implementation="com.intellij.debugger.ui.breakpoints.JavaLineBreakpointType"/>
    <debugger.jvmSmartStepIntoHandler implementation="com.intellij.debugger.actions.JavaSmartStepIntoHandler" order="last"/>
    <debugger.simplePropertyGetterProvider implementation="com.intellij.debugger.engine.JavaSimpleGetterProvider"/>
    <debugger.syntheticProvider implementation="com.intellij.debugger.engine.DefaultSyntheticProvider"/>
    <debugger.sourcePositionProvider implementation="com.intellij.debugger.engine.DefaultSourcePositionProvider" order="last"/>
    <debugger.sourcePositionHighlighter implementation="com.intellij.debugger.engine.JavaSourcePositionHighlighter"/>
    <java.elementFinder implementation="com.intellij.debugger.impl.AlternativeJreClassFinder" order="last"/>

    <debugger.nodeRenderer implementation="com.intellij.debugger.ui.tree.render.UnboxableTypeRenderer$BooleanRenderer"/>
    <debugger.nodeRenderer implementation="com.intellij.debugger.ui.tree.render.UnboxableTypeRenderer$ByteRenderer"/>
    <debugger.nodeRenderer implementation="com.intellij.debugger.ui.tree.render.UnboxableTypeRenderer$CharacterRenderer"/>
    <debugger.nodeRenderer implementation="com.intellij.debugger.ui.tree.render.UnboxableTypeRenderer$ShortRenderer"/>
    <debugger.nodeRenderer implementation="com.intellij.debugger.ui.tree.render.UnboxableTypeRenderer$IntegerRenderer"/>
    <debugger.nodeRenderer implementation="com.intellij.debugger.ui.tree.render.UnboxableTypeRenderer$LongRenderer"/>
    <debugger.nodeRenderer implementation="com.intellij.debugger.ui.tree.render.UnboxableTypeRenderer$FloatRenderer"/>
    <debugger.nodeRenderer implementation="com.intellij.debugger.ui.tree.render.UnboxableTypeRenderer$DoubleRenderer"/>
    <debugger.nodeRenderer implementation="com.intellij.debugger.ui.tree.render.ColorObjectRenderer"/>
    <debugger.nodeRenderer implementation="com.intellij.debugger.ui.tree.render.ImageObjectRenderer"/>
    <debugger.nodeRenderer implementation="com.intellij.debugger.ui.tree.render.IconObjectRenderer"/>
    <debugger.nodeRenderer implementation="com.intellij.debugger.ui.tree.render.GraphicsObjectRenderer"/>
    <debugger.nodeRenderer implementation="com.intellij.debugger.ui.tree.render.BinaryRenderer"/>
    <debugger.nodeRenderer implementation="com.intellij.debugger.ui.tree.render.TimestampRenderer"/>
    <debugger.nodeRenderer implementation="com.intellij.debugger.ui.tree.render.ByteArrayAsStringRenderer"/>
    <debugger.nodeRenderer implementation="com.intellij.debugger.ui.tree.render.FileObjectRenderer"/>
    <debugger.nodeRenderer implementation="com.intellij.debugger.ui.tree.render.StackTraceElementObjectRenderer"/>
    <debugger.nodeRenderer implementation="com.intellij.debugger.ui.tree.render.ClassObjectRenderer"/>

    <debugger.nodeNameAdjuster implementation="com.intellij.debugger.ui.impl.watch.FieldOuterLocalNameAdjuster"/>

    <programRunner id="defaultDebugRunner" implementation="com.intellij.debugger.impl.GenericDebuggerRunner" order="last"/>
    <programRunner implementation="com.intellij.execution.jar.JarApplicationDebuggerRunner"/>

    <iconLayerProvider implementation="com.intellij.compiler.CompilerIconLayerProvider"/>
    <fileIconPatcher implementation="com.intellij.ide.JavaExcludedFileIconPatcher" order="after javaFileIconPatcher"/>
    <directoryIndexExcludePolicy implementation="com.intellij.openapi.roots.impl.ExcludeCompilerOutputPolicy"/>
    <problemFileHighlightFilter implementation="com.intellij.codeInsight.problems.DefaultProblemFileHighlightFilter"/>
    <macro implementation="com.intellij.ide.macro.OutputPathMacro"/>

    <projectService serviceImplementation="com.intellij.openapi.roots.ui.configuration.ProjectStructureConfigurable"/>
    <projectService serviceInterface="com.intellij.openapi.roots.ui.configuration.ProjectSettingsService"
                    serviceImplementation="com.intellij.openapi.roots.ui.configuration.IdeaProjectSettingsService"/>

    <projectWizard.projectCategory implementation="com.intellij.ide.projectWizard.ModuleTypeCategory$JavaSE"/>
    <statistics.usagesCollector implementation="com.intellij.ide.projectWizard.ProjectCategoryUsagesCollector"/>
    <applicationService serviceImplementation="com.intellij.ide.projectWizard.ProjectCategoryUsagesCollector"/>

    <projectStructureDetector implementation="com.intellij.ide.util.projectWizard.importSources.impl.JavaProjectStructureDetector" order="first"/>

    <applicationService serviceImplementation="com.intellij.execution.JavaRunConfigurationExtensionManager"/>
    <runConfigurationExtension implementation="com.intellij.execution.testDiscovery.TestDiscoveryExtension"/>

    <completion.contributor language="JAVA" id="methodsChainsCompletionContributor" order="first"
<<<<<<< HEAD
                            implementationClass="com.intellij.compiler.classFilesIndex.chainsSearch.completion.MethodsChainsCompletionContributor"/>
    <weigher order="first" key="completion" id="methodsChains"
             implementationClass="com.intellij.compiler.classFilesIndex.chainsSearch.completion.MethodsChainsWeigher"/>

    <applicationService serviceInterface="org.jetbrains.java.generate.template.toString.ToStringTemplatesManager"
                        serviceImplementation="org.jetbrains.java.generate.template.toString.ToStringTemplatesManager"/>
    <applicationService serviceInterface="com.intellij.codeInsight.generation.EqualsHashCodeTemplatesManager"
                        serviceImplementation="com.intellij.codeInsight.generation.EqualsHashCodeTemplatesManager"/>
    <applicationService serviceInterface="com.intellij.codeInsight.generation.GetterTemplatesManager"
                        serviceImplementation="com.intellij.codeInsight.generation.GetterTemplatesManager"/>
    <applicationService serviceInterface="com.intellij.codeInsight.generation.SetterTemplatesManager"
                        serviceImplementation="com.intellij.codeInsight.generation.SetterTemplatesManager"/>
    <applicationService serviceInterface="org.jetbrains.java.generate.GenerateToStringActionHandler"
                        serviceImplementation="org.jetbrains.java.generate.GenerateToStringActionHandlerImpl"/>
    <applicationService serviceInterface="org.jetbrains.java.generate.GenerateToStringContext"
                        serviceImplementation="org.jetbrains.java.generate.GenerateToStringContext"/>
    <localInspection groupPath="Java" language="JAVA" shortName="ClassHasNoToStringMethod" displayName="Class does not override 'toString()' method"
                     groupKey="group.names.toString.issues" groupBundle="messages.InspectionsBundle" enabledByDefault="false" level="WARNING"
                     implementationClass="org.jetbrains.java.generate.inspection.ClassHasNoToStringMethodInspection"/>
    <localInspection groupPath="Java" language="JAVA" shortName="FieldNotUsedInToString" displayName="Field not used in 'toString()' method" groupKey="group.names.toString.issues" groupBundle="messages.InspectionsBundle"
                     enabledByDefault="false" level="WARNING" runForWholeFile="true"
                     implementationClass="org.jetbrains.java.generate.inspection.FieldNotUsedInToStringInspection"/>
    <generation.toStringClassFilter implementation="org.jetbrains.generate.tostring.GenerateToStringInterfaceFilter" order="last"/>

    <codeInsight.unresolvedReferenceQuickFixProvider implementation="com.intellij.jarFinder.FindJarQuickFixProvider"/>
    <codeInsight.externalLibraryResolver
        implementation="com.intellij.codeInsight.daemon.impl.quickfix.JetBrainsAnnotationsExternalLibraryResolver"/>
    <codeInsight.externalLibraryResolver implementation="com.intellij.codeInspection.concurrencyAnnotations.JCiPExternalLibraryResolver"/>

    <refactoring.pullUpHelperFactory language="JAVA" implementationClass="com.intellij.refactoring.memberPullUp.JavaPullUpHelperFactory"/>
    <hierarchy.referenceProcessor implementation="com.intellij.ide.hierarchy.call.JavaCallReferenceProcessor"/>
=======
                            implementationClass="com.intellij.compiler.chainsSearch.completion.MethodChainCompletionContributor"/>
    <weigher order="after mostUsed" key="completion" id="methodChains"
             implementationClass="com.intellij.compiler.chainsSearch.completion.MethodChainWeigher"/>

>>>>>>> 76f5832e
    <projectTemplate projectType="JAVA_MODULE" templatePath="resources/projectTemplates/Java/Command_Line_App.zip"/>
    <projectOpenProcessor implementation="com.intellij.platform.PlatformProjectOpenProcessor" order="last"/>
    <projectService serviceInterface="com.intellij.platform.ProjectBaseDirectory"
                    serviceImplementation="com.intellij.platform.ProjectBaseDirectory"/>

    <codeInsight.linkHandler prefix="#assignment/" handlerClass="com.intellij.codeInsight.intention.impl.config.AssignmentTooltipLinkHandler"/>
    <library.javaSourceRootDetector implementation="com.intellij.openapi.roots.ui.configuration.LibraryJavaSourceRootDetector"/>

    <importTestOutput implementation="com.intellij.execution.AntTestContentHandler$AntTestOutputExtension"/>

    <library.type implementation="com.intellij.jarRepository.RepositoryLibraryType"/>
    <postStartupActivity implementation="com.intellij.jarRepository.RepositoryLibrarySynchronizer"/>
    <projectConfigurable groupId="build" groupWeight="120" instance="com.intellij.jarRepository.settings.RemoteRepositoriesConfigurable" order="last"/>

    <scratch.rootType implementation="com.intellij.execution.jshell.JShellRootType"/>
    <scratch.creationHelper language="JAVA" implementationClass="com.intellij.ide.actions.JavaScratchFileCreationHelper" />

    <intentionAction>
      <className>com.intellij.testIntegration.createTest.GenerateMissedTestsAction</className>
      <category>Java/Declaration</category>
    </intentionAction>
    <intentionAction>
      <className>com.intellij.testIntegration.createTest.CreateTestAction</className>
      <category>Java/Declaration</category>
    </intentionAction>

    <applicationService serviceInterface="com.intellij.profile.codeInspection.InspectionProfileManager"
                        serviceImplementation="com.intellij.profile.codeInspection.JavaAwareInspectionProfileManager"/>
    <applicationService serviceInterface="com.intellij.psi.impl.source.codeStyle.IndentHelper"
                        serviceImplementation="com.intellij.psi.impl.source.codeStyle.JavaIndentHelper"
                        overrides="true"/>
    <applicationService serviceInterface="com.intellij.packageDependencies.DependenciesVisitorFactory"
                        serviceImplementation="com.intellij.packageDependencies.JavaDependenciesVisitorFactory"/>
    <applicationService serviceInterface="com.intellij.openapi.module.ModuleTypeManager"
                        serviceImplementation="com.intellij.openapi.module.impl.JavaAwareModuleTypeManagerImpl"/>
    <projectService serviceInterface="com.intellij.ide.projectView.impl.nodes.ProjectViewDirectoryHelper"
                    serviceImplementation="com.intellij.ide.projectView.impl.JavaProjectViewDirectoryHelper"/>
    <projectService serviceInterface="com.intellij.usages.impl.rules.DirectoryGroupingRule"
                    serviceImplementation="com.intellij.usages.impl.rules.PackageGroupingRule"/>
    <projectService serviceInterface="com.intellij.psi.impl.file.PsiDirectoryFactory"
                    serviceImplementation="com.intellij.psi.impl.file.PsiJavaDirectoryFactory"/>
    <projectService serviceInterface="com.intellij.refactoring.RefactoringFactory"
                    serviceImplementation="com.intellij.refactoring.openapi.impl.JavaRefactoringFactoryImpl"/>
    <projectService serviceInterface="com.intellij.ide.todo.nodes.TodoTreeHelper"
                    serviceImplementation="com.intellij.ide.todo.nodes.TodoJavaTreeHelper"/>
  </extensions>

  <actions>
    <action id="ShowProjectStructureSettings" class="com.intellij.ide.actions.ShowStructureSettingsAction"
            icon="AllIcons.General.ProjectStructure">
      <add-to-group group-id="FileMainSettingsGroup" anchor="after" relative-to-action="ShowSettings"/>
      <add-to-group group-id="MainToolBarSettings" anchor="after" relative-to-action="ShowSettings"/>
      <add-to-group group-id="NavBarToolBar" anchor="last"/>
    </action>
    <action id="TemplateProjectStructure" class="com.intellij.ide.actions.TemplateProjectStructureAction">
      <add-to-group group-id="FileSettingsGroup" anchor="last"/>
    </action>
    <action id="ShowSiblings" class="com.intellij.codeInsight.hint.actions.ShowSiblingsAction">
      <add-to-group group-id="QuickActions" anchor="after" relative-to-action="QuickImplementations"/>
    </action>
    <action id="ShowRecentTests" class="com.intellij.testIntegration.ShowRecentTests">
      <keyboard-shortcut first-keystroke="control shift SEMICOLON" keymap="$default"/>
    </action>
    <action class="com.intellij.execution.testDiscovery.ConfigureTestDiscoveryAction" internal="true" id="TestDiscoveryIndexChooser" text="Choose external test discovery indices">
      <add-to-group group-id="Internal" anchor="last"/>
    </action>

    <action id="JShell.Console"
            class="com.intellij.execution.jshell.LaunchJShellConsoleAction"
            text="JShell Console..." description="Launch JShell Console">
      <add-to-group group-id="ToolsMenu" anchor="last"/>
    </action>

  </actions>
</idea-plugin><|MERGE_RESOLUTION|>--- conflicted
+++ resolved
@@ -141,22 +141,8 @@
 
     <extensionPoint name="vetoSPICondition" interface="com.intellij.openapi.util.Condition"/>
 
-<<<<<<< HEAD
-    <extensionPoint name="hierarchy.referenceProcessor" interface="com.intellij.ide.hierarchy.call.CallReferenceProcessor"/>
-
-    <extensionPoint name="lang.psiAugmentProvider" interface="com.intellij.psi.augment.PsiAugmentProvider"/>
-    <extensionPoint name="lang.psiTypeAnnotationModifier" interface="com.intellij.psi.augment.TypeAnnotationModifier"/>
-
-    <extensionPoint name="custom.exception.handler" interface="com.intellij.codeInsight.CustomExceptionHandler"/>
-
-    <extensionPoint name="refactoring.moveInnerClassUsagesHandler" beanClass="com.intellij.lang.LanguageExtensionPoint">
-      <with attribute="implementationClass" implements="com.intellij.refactoring.move.moveInner.MoveInnerClassUsagesHandler"/>
-    </extensionPoint>
-
     <extensionPoint name="codeInsight.lookupUiFactory" interface="com.intellij.codeInsight.lookup.impl.LookupUiFactory"/>
 
-=======
->>>>>>> 76f5832e
     <extensionPoint name="library.javaSourceRootDetector" interface="com.intellij.openapi.roots.libraries.ui.RootDetector"/>
 
   </extensionPoints>
@@ -344,44 +330,11 @@
     <runConfigurationExtension implementation="com.intellij.execution.testDiscovery.TestDiscoveryExtension"/>
 
     <completion.contributor language="JAVA" id="methodsChainsCompletionContributor" order="first"
-<<<<<<< HEAD
-                            implementationClass="com.intellij.compiler.classFilesIndex.chainsSearch.completion.MethodsChainsCompletionContributor"/>
-    <weigher order="first" key="completion" id="methodsChains"
-             implementationClass="com.intellij.compiler.classFilesIndex.chainsSearch.completion.MethodsChainsWeigher"/>
-
-    <applicationService serviceInterface="org.jetbrains.java.generate.template.toString.ToStringTemplatesManager"
-                        serviceImplementation="org.jetbrains.java.generate.template.toString.ToStringTemplatesManager"/>
-    <applicationService serviceInterface="com.intellij.codeInsight.generation.EqualsHashCodeTemplatesManager"
-                        serviceImplementation="com.intellij.codeInsight.generation.EqualsHashCodeTemplatesManager"/>
-    <applicationService serviceInterface="com.intellij.codeInsight.generation.GetterTemplatesManager"
-                        serviceImplementation="com.intellij.codeInsight.generation.GetterTemplatesManager"/>
-    <applicationService serviceInterface="com.intellij.codeInsight.generation.SetterTemplatesManager"
-                        serviceImplementation="com.intellij.codeInsight.generation.SetterTemplatesManager"/>
-    <applicationService serviceInterface="org.jetbrains.java.generate.GenerateToStringActionHandler"
-                        serviceImplementation="org.jetbrains.java.generate.GenerateToStringActionHandlerImpl"/>
-    <applicationService serviceInterface="org.jetbrains.java.generate.GenerateToStringContext"
-                        serviceImplementation="org.jetbrains.java.generate.GenerateToStringContext"/>
-    <localInspection groupPath="Java" language="JAVA" shortName="ClassHasNoToStringMethod" displayName="Class does not override 'toString()' method"
-                     groupKey="group.names.toString.issues" groupBundle="messages.InspectionsBundle" enabledByDefault="false" level="WARNING"
-                     implementationClass="org.jetbrains.java.generate.inspection.ClassHasNoToStringMethodInspection"/>
-    <localInspection groupPath="Java" language="JAVA" shortName="FieldNotUsedInToString" displayName="Field not used in 'toString()' method" groupKey="group.names.toString.issues" groupBundle="messages.InspectionsBundle"
-                     enabledByDefault="false" level="WARNING" runForWholeFile="true"
-                     implementationClass="org.jetbrains.java.generate.inspection.FieldNotUsedInToStringInspection"/>
-    <generation.toStringClassFilter implementation="org.jetbrains.generate.tostring.GenerateToStringInterfaceFilter" order="last"/>
-
-    <codeInsight.unresolvedReferenceQuickFixProvider implementation="com.intellij.jarFinder.FindJarQuickFixProvider"/>
-    <codeInsight.externalLibraryResolver
-        implementation="com.intellij.codeInsight.daemon.impl.quickfix.JetBrainsAnnotationsExternalLibraryResolver"/>
-    <codeInsight.externalLibraryResolver implementation="com.intellij.codeInspection.concurrencyAnnotations.JCiPExternalLibraryResolver"/>
-
-    <refactoring.pullUpHelperFactory language="JAVA" implementationClass="com.intellij.refactoring.memberPullUp.JavaPullUpHelperFactory"/>
-    <hierarchy.referenceProcessor implementation="com.intellij.ide.hierarchy.call.JavaCallReferenceProcessor"/>
-=======
                             implementationClass="com.intellij.compiler.chainsSearch.completion.MethodChainCompletionContributor"/>
     <weigher order="after mostUsed" key="completion" id="methodChains"
              implementationClass="com.intellij.compiler.chainsSearch.completion.MethodChainWeigher"/>
 
->>>>>>> 76f5832e
+
     <projectTemplate projectType="JAVA_MODULE" templatePath="resources/projectTemplates/Java/Command_Line_App.zip"/>
     <projectOpenProcessor implementation="com.intellij.platform.PlatformProjectOpenProcessor" order="last"/>
     <projectService serviceInterface="com.intellij.platform.ProjectBaseDirectory"
