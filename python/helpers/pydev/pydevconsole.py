--- conflicted
+++ resolved
@@ -23,7 +23,10 @@
 
 import pydevd_vars
 
-from pydev_imports import Exec
+try:
+    from pydevd_exec import Exec
+except:
+    from pydevd_exec2 import Exec
 
 try:
     if USE_LIB_COPY:
@@ -136,7 +139,7 @@
 
     def getCompletions(self, text, act_tok):
         try:
-            from _pydev_completer import Completer
+            from _completer import Completer
 
             completer = Completer(self.namespace, None)
             return completer.complete(act_tok)
@@ -150,7 +153,7 @@
         sys.exit(0)
 
     def get_greeting_msg(self):
-        return 'PyDev console: starting.'
+        return 'PyDev console: starting.\n'
 
 
 def process_exec_queue(interpreter):
@@ -173,41 +176,26 @@
             exit()
 
 
-if 'IPYTHONENABLE' in os.environ:
-<<<<<<< HEAD
-    import ast
-    IPYTHON = ast.literal_eval(os.environ['IPYTHONENABLE'])
-else:
-    IPYTHON = False
-=======
-    IPYTHON = os.environ['IPYTHONENABLE'] == 'True'
-else:
-    IPYTHON = True
->>>>>>> aef1f3e8
-
 try:
     try:
         exitfunc = sys.exitfunc
     except AttributeError:
         exitfunc = None
-
-    if IPYTHON:
-        from pydev_ipython_console import InterpreterInterface
-        if exitfunc is not None:
-            sys.exitfunc = exitfunc
-        else:
-            try:
-                delattr(sys, 'exitfunc')
-            except:
-                pass
+    from pydev_ipython_console import InterpreterInterface
+
+    IPYTHON = True
+    if exitfunc is not None:
+        sys.exitfunc = exitfunc
+
+    else:
+        try:
+            delattr(sys, 'exitfunc')
+        except:
+            pass
 except:
     IPYTHON = False
-<<<<<<< HEAD
-    sys.stderr.write('Unable to import IPython, using PyDev console instead.')
+    #sys.stderr.write('PyDev console: started.\n')
     pass #IPython not available, proceed as usual.
-=======
-    pass
->>>>>>> aef1f3e8
 
 #=======================================================================================================================
 # _DoExit
@@ -250,14 +238,10 @@
     if port == 0:
         host = ''
 
-    try:
-        from _pydev_xmlrpc_hook import InputHookedXMLRPCServer as XMLRPCServer  #@UnusedImport
-    except:
-        #I.e.: supporting the internal Jython version in PyDev to create a Jython interactive console inside Eclipse.
-        from pydev_imports import SimpleXMLRPCServer as XMLRPCServer  #@Reimport
-
-    try:
-        server = XMLRPCServer((host, port), logRequests=False, allow_none=True)
+    from pydev_imports import SimpleXMLRPCServer
+
+    try:
+        server = SimpleXMLRPCServer((host, port), logRequests=False, allow_none=True)
 
     except:
         sys.stderr.write('Error starting server with host: %s, port: %s, client_port: %s\n' % (host, port, client_port))
@@ -273,7 +257,6 @@
     server.register_function(interpreter.close)
     server.register_function(interpreter.interrupt)
     server.register_function(handshake)
-    server.register_function(interpreter.connectToDebugger)
 
     if IPYTHON:
         try:
@@ -289,9 +272,7 @@
 
 
     sys.stderr.write(interpreter.get_greeting_msg())
-    sys.stderr.flush()
-
-    interpreter.server = server
+
     server.serve_forever()
 
     return server
@@ -331,8 +312,6 @@
     return interpreterInterface.getCompletions(text, token)
 
 def get_frame():
-    interpreterInterface = get_interpreter()
-
     return interpreterInterface.getFrame()
 
 def exec_code(code, globals, locals):
