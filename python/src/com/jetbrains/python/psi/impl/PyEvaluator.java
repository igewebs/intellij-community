--- conflicted
+++ resolved
@@ -55,14 +55,11 @@
    */
   private boolean myEvaluateKeys = true;
 
-<<<<<<< HEAD
-=======
   /**
    * if true, references will be resolved
    */
   private boolean myEnableResolve = true;
 
->>>>>>> 54425956
   public void setNamespace(@Nullable Map<String, Object> namespace) {
     myNamespace = namespace;
   }
@@ -127,8 +124,6 @@
       }
     }
 
-<<<<<<< HEAD
-=======
     return null;
   }
 
@@ -182,67 +177,10 @@
       }
     }
 
->>>>>>> 54425956
-    return null;
-  }
-
-  @Nullable
-<<<<<<< HEAD
-  private Object evaluateBinary(@NotNull PyBinaryExpression expression) {
-    final PyElementType op = expression.getOperator();
-    final Object lhs = evaluate(expression.getLeftExpression());
-    final Object rhs = evaluate(expression.getRightExpression());
-    if (op == PyTokenTypes.PLUS && lhs != null && rhs != null) {
-      return applyPlus(lhs, rhs);
-    }
-    else if (lhs instanceof Number && rhs instanceof Number) {
-      final BigInteger first = toBigInteger((Number)lhs);
-      final BigInteger second = toBigInteger((Number)rhs);
-      if (op == PyTokenTypes.MINUS) {
-        return fromBigInteger(first.subtract(second));
-      }
-      else if (op == PyTokenTypes.MULT) {
-        return fromBigInteger(first.multiply(second));
-      }
-      else if (op == PyTokenTypes.FLOORDIV) {
-        return fromBigInteger(first.divide(second));
-      }
-      else if (op == PyTokenTypes.LT) {
-        return first.compareTo(second) < 0;
-      }
-      else if (op == PyTokenTypes.LE) {
-        return first.compareTo(second) <= 0;
-      }
-      else if (op == PyTokenTypes.GT) {
-        return first.compareTo(second) > 0;
-      }
-      else if (op == PyTokenTypes.GE) {
-        return first.compareTo(second) >= 0;
-      }
-      else if (op == PyTokenTypes.EQEQ) {
-        return first.compareTo(second) == 0;
-      }
-      else if (op == PyTokenTypes.NE) {
-        return first.compareTo(second) != 0;
-      }
-    }
-    else if (lhs instanceof Boolean && rhs instanceof Boolean) {
-      final Boolean first = (Boolean)lhs;
-      final Boolean second = (Boolean)rhs;
-      if (op == PyTokenTypes.AND_KEYWORD) {
-        return first && second;
-      }
-      else if (op == PyTokenTypes.OR_KEYWORD) {
-        return first || second;
-      }
-    }
-
-    return null;
-  }
-
-  @Nullable
-=======
->>>>>>> 54425956
+    return null;
+  }
+
+  @Nullable
   private static Boolean evaluateBoolean(@NotNull PyExpression expression) {
     if (expression instanceof PyBoolLiteralExpression) {
       return ((PyBoolLiteralExpression)expression).getValue();
@@ -312,22 +250,14 @@
     if (!expression.isQualified()) {
       if (myNamespace != null) {
         return myNamespace.get(expression.getReferencedName());
-<<<<<<< HEAD
+      }
+      if (!myEnableResolve) {
+        return null;
       }
       final ResolveResult[] results = expression.getReference(PyResolveContext.noImplicits()).multiResolve(false);
       if (results.length != 1) {
         return null;
       }
-=======
-      }
-      if (!myEnableResolve) {
-        return null;
-      }
-      final ResolveResult[] results = expression.getReference(PyResolveContext.noImplicits()).multiResolve(false);
-      if (results.length != 1) {
-        return null;
-      }
->>>>>>> 54425956
       PsiElement result = results[0].getElement();
       if (result instanceof PyTargetExpression) {
         result = ((PyTargetExpression)result).findAssignedValue();
@@ -414,11 +344,6 @@
   /**
    * Shortcut that evaluates expression with default params and casts it to particular type (if possible)
    *
-<<<<<<< HEAD
-   * @param expression expression to evaluate
-   * @param resultType expected type
-=======
->>>>>>> 54425956
    * @param <T>        expected type
    * @param expression expression to evaluate
    * @param resultType expected type
@@ -430,8 +355,6 @@
   }
 
   /**
-<<<<<<< HEAD
-=======
    * Shortcut that evaluates expression with default params and disabled resolve and casts it to particular type (if possible)
    *
    * @param <T>        expected type
@@ -447,7 +370,6 @@
   }
 
   /**
->>>>>>> 54425956
    * Shortcut that evaluates expression and tries to determine if `bool` will return true for it
    *
    * @param expression expression to evaluate
@@ -455,12 +377,6 @@
    */
   @Nullable
   public static Boolean evaluateAsBoolean(@Nullable PyExpression expression) {
-<<<<<<< HEAD
-    final PyEvaluator evaluator = new PyEvaluator();
-    evaluator.setEvaluateCollectionItems(false);
-    evaluator.setEvaluateKeys(false);
-
-=======
     return evaluateAsBoolean(prepareEvaluatorForBoolean(true), expression);
   }
 
@@ -494,7 +410,6 @@
 
   @Nullable
   private static Boolean evaluateAsBoolean(@NotNull PyEvaluator evaluator, @Nullable PyExpression expression) {
->>>>>>> 54425956
     final Object result = evaluator.evaluate(expression);
 
     if (result instanceof Boolean) {
@@ -515,11 +430,4 @@
 
     return null;
   }
-<<<<<<< HEAD
-
-  public static boolean evaluateAsBoolean(@Nullable PyExpression expression, boolean defaultValue) {
-    return ObjectUtils.notNull(evaluateAsBoolean(expression), defaultValue);
-  }
-=======
->>>>>>> 54425956
 }