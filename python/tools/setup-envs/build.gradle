/*
 * Copyright 2000-2017 JetBrains s.r.o.
 *
 * Licensed under the Apache License, Version 2.0 (the "License");
 * you may not use this file except in compliance with the License.
 * You may obtain a copy of the License at
 *
 * http://www.apache.org/licenses/LICENSE-2.0
 *
 * Unless required by applicable law or agreed to in writing, software
 * distributed under the License is distributed on an "AS IS" BASIS,
 * WITHOUT WARRANTIES OR CONDITIONS OF ANY KIND, either express or implied.
 * See the License for the specific language governing permissions and
 * limitations under the License.
 */

import org.apache.tools.ant.taskdefs.condition.Os

plugins {
  id "com.jetbrains.python.envs" version "0.0.30"
}


envs {
  bootstrapDirectory = new File(System.getenv().getOrDefault("PYCHARM_PYTHONS", new File(buildDir, 'pythons').path))
  envsDirectory = new File(System.getenv().getOrDefault("PYCHARM_PYTHON_VIRTUAL_ENVS", new File(buildDir, 'envs').path))

  if (System.getenv().containsKey("PYCHARM_ZIP_REPOSITORY")) {
    zipRepository = new URL(System.getenv().get("PYCHARM_ZIP_REPOSITORY"))
    shouldUseZipsFromRepository = Os.isFamily(Os.FAMILY_WINDOWS)
  }

  python "python27", "2.7.15"
  python "python35", "3.5.4"
  python "python36", "3.6.8"
  python "python37", "3.7.2"

<<<<<<< HEAD
  conda "Anaconda2", "Anaconda2-2018.12", "64", []
  conda "Anaconda3", "Anaconda3-2018.12", "64", []
=======
  if (System.getenv("PYCHARM_BOOTSTRAP_ANACONDA") == "true") {
    conda "Anaconda2", "Anaconda2-2018.12", "64", []
    conda "Anaconda3", "Anaconda3-2018.12", "64", []
  }
>>>>>>> f4acaf0a
}<|MERGE_RESOLUTION|>--- conflicted
+++ resolved
@@ -35,13 +35,8 @@
   python "python36", "3.6.8"
   python "python37", "3.7.2"
 
-<<<<<<< HEAD
-  conda "Anaconda2", "Anaconda2-2018.12", "64", []
-  conda "Anaconda3", "Anaconda3-2018.12", "64", []
-=======
   if (System.getenv("PYCHARM_BOOTSTRAP_ANACONDA") == "true") {
     conda "Anaconda2", "Anaconda2-2018.12", "64", []
     conda "Anaconda3", "Anaconda3-2018.12", "64", []
   }
->>>>>>> f4acaf0a
 }